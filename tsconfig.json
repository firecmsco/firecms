{
    "compilerOptions": {
        "outDir": "dist",
        "module": "esnext",
        "target": "esnext",
        "lib": [
            "dom",
            "dom.iterable",
            "esnext"
        ],
        "moduleResolution": "node",
        "jsx": "react-jsx",
        "noFallthroughCasesInSwitch": true,
        "sourceMap": true,
        "declaration": true,
        "esModuleInterop": true,
        "noImplicitReturns": true,
        "noImplicitThis": true,
        "noImplicitAny": true,
        "strictNullChecks": true,
        "suppressImplicitAnyIndexErrors": true,
        "allowSyntheticDefaultImports": true,
        "allowJs": true,
        "skipLibCheck": true,
        "strict": true,
        "forceConsistentCasingInFileNames": true,
        "resolveJsonModule": true,
        "isolatedModules": true,
        "emitDeclarationOnly": true,
        "jsxImportSource": "@emotion/react"
    },
    "include": [
<<<<<<< HEAD
      "lib/src",
      "./lib/src/**/*.ts",
        "node_modules/microbundle/index.d.ts"
=======
        "src",
        "./src/**/*.ts"
>>>>>>> 8bd359bc
    ],
    "exclude": [
        "node_modules",
        "dist",
        "example",
        "example_backend",
        "test"
    ]
}<|MERGE_RESOLUTION|>--- conflicted
+++ resolved
@@ -30,14 +30,8 @@
         "jsxImportSource": "@emotion/react"
     },
     "include": [
-<<<<<<< HEAD
       "lib/src",
-      "./lib/src/**/*.ts",
-        "node_modules/microbundle/index.d.ts"
-=======
-        "src",
-        "./src/**/*.ts"
->>>>>>> 8bd359bc
+      "./lib/src/**/*.ts"
     ],
     "exclude": [
         "node_modules",

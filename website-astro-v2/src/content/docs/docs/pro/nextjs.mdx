---
slug: docs/pro/nextjs
title: Quickstart + Next.JS frontend
description: Use our Next.js starter template to get a fully fledged CMS with an e-commerce/blog template ready to be adapted to your logic.
---

:::tip
Get a fully fledged CMS with an e-commerce/blog template ready to be adapted to your logic
:::

![next_js_frontend.png](/img/next_js_frontend.png)

You can check a **demo** of this template:
- [**Admin panel**](https://next.firecms.co/cms)
- [**Frontend**](https://next.firecms.co/products)

You can change the data in the demo and see the updates, but it gets reset every **hour**.

Get a **frontend template** with sample **CRUD views** that include:
- Integration with **Firebase** and **FireCMS**. Reuse components both in frontend and admin panel.
- **Live preview**: see how the changes in the CMS will be reflected in the website, using the exact same code.
- UI implemented with **tailwindcss** and **Radix UI components**.
- Advanced **filtering options**
- Data fetch on **scrolling**.
- Storing filter state in **URL**.

This template is extremely easy to **customize** to your needs.

## Using the **FireCMS PRO starter template**

The easiest way to use FireCMS with Next.js is to use the **FireCMS PRO starter template**. This template includes a Next.js project with FireCMS already configured.

You can create a new project using the **FireCMS PRO template** by running:

```bash
npx create-firecms-app
```
or

```bash
yarn create firecms-app
```

and select the **`FireCMS PRO with Next.js frontend`** template.

Then follow the instructions on the screen to create your project.

### What you get

The code that will be generated for you is a Next.JS project split in **3 parts**:
- A **FireCMS instance** to manage your data.
- A **frontend app** that implements CRUD functionality for a products collection, as well as a blog view.
- A **common folder** with shared components.

## Setting up **FireCMS** with **Next.js** manually

You can use FireCMS with Next.js. FireCMS is a **React library**, so you can use it with any React framework.

In the case of Next.js, you are restricted to running FireCMS on the **client side**, as Next.js does not support server side rendering of some of the React components used by FireCMS.

Let's build an app using FireCMS and Next.js, with the app router configured to delegate all the routes starting with `/cms` to **FireCMS**.

### Create a **Next.js project**

Start by creating your Next.js project:

```bash
npx create-next-app@latest
```

Select:
- **TypeScript** as the language
- **ESLint** as the linter
- **Tailwind CSS** as the CSS framework
- **src** as the root directory
- Yes to the **app router** prompt
- Yes to customize the **default import alias** (optional)

### Install **FireCMS**

Then we are going to install **FireCMS PRO**. Note that we will not be adding all the plugins like the collection editor or data enhancement, but you can add them as needed.

Then install FireCMS and its dependencies:

```bash
yarn add firebase@^10 @firecms/core@^3.0.0-beta @firecms/firebase@^3.0.0-beta @firecms/editor@^3.0.0-beta react-router@^6 react-router-dom@^6 @tailwindcss/typography typeface-rubik @fontsource/jetbrains-mono
```

Now let's import the tailwind config of FireCMS. Add the **FireCMS preset** `tailwind.config.js`, as well as the content paths to FireCMS source code, so the right tailwind classes are picked.

```js
import fireCMSConfig from "@firecms/ui/tailwind.config.js";
import type { Config } from "tailwindcss";

const config: Config = {
  presets: [fireCMSConfig],
  content: [
    "./src/pages/**/*.{js,ts,jsx,tsx,mdx}",
    "./src/components/**/*.{js,ts,jsx,tsx,mdx}",
    "./src/app/**/*.{js,ts,jsx,tsx,mdx}",
    "./src/cms/**/*.{js,ts,jsx,tsx,mdx}",
    "./node_modules/@firecms/**/*.{js,ts,jsx,tsx}"
  ]
};
export default config;

```

### Disable **yarn pnp** (optional)

We prefer disabling yarn pnp for this project. You can do this by creating the file `.yarnrc` in the root of your project with the following content:

```bash
nodeLinker: node-modules
```

### Configuring the **App router**

Next.js uses a file-based router. In this guide, we will be creating the FireCMS app in the `/cms` route, but you can customize this to your needs.

FireCMS uses **react-router**, so we need to configure Next.js to delegate all the routes starting with `/cms` to **FireCMS**.

In our `app` folder, we create a folder called `cms` and inside it another one called `[[...path]]`. This will match any route starting with `/cms`.

Then create the file `cms/[[...path]]/page.tsx` with the following content:
:::important
If you are not running FireCMS in the root path of your app, you need to set the `basePath` prop to the path where you are running it. In this case, we are running it in `/cms`.
:::

```tsx
"use client";
import { FireCMSApp } from "@/cms/FireCMSApp";
import { FireCMSRouter } from "@firecms/core";

export default function CMS() {
    return <FireCMSRouter basePath={"/cms"}>
        <FireCMSApp/>
    </FireCMSRouter>;
}

```

### Creating the **CMS**

Now let's create the FireCMS components. Create the file `./src/cms/FireCMSApp.tsx` with the following content. Remember to replace the `firebaseConfig` with your own Firebase configuration.

<<<<<<< HEAD
import CodeBlock from "@theme/CodeBlock";
import MyComponentSource from "!!raw-loader!../../samples/samples_v3/nextjs.tsx";
=======


import { Code } from '@astrojs/starlight/components';
import MyComponentSource from '../../samples/samples_v3/nextjs.tsx?raw';
>>>>>>> 063c77db

<Code code={MyComponentSource} lang="tsx" />

### Import the default **FireCMS styles**

Create a file called `index.css` in the `./src/cms` folder with the following content:

```css
@import "@firecms/ui/index.css";
@tailwind base;
@tailwind components;
@tailwind utilities;

:root {
    --fcms-primary: #0070F4;
    --fcms-primary-bg: #0061e610;
    --fcms-secondary: #FF5B79;
}

a {
    @apply text-blue-600 dark:text-blue-400 dark:hover:text-blue-600 hover:text-blue-800
}
```

### Run

Then simply run:

```
yarn dev
```
and navigate to `http://localhost:3000/cms` to see your **FireCMS** app running.

### Some considerations

- Images are loaded differently in **Next.js**.
You get a `StaticImageData` instead of the image URL (as in **vite**).
You can use it in FireCMS components that expect a URL like, using the `src` property:
```tsx
import logo from "./logo.png";

<FirebaseLoginView
    logo={logo.src}/>
```<|MERGE_RESOLUTION|>--- conflicted
+++ resolved
@@ -1,5 +1,5 @@
 ---
-slug: docs/pro/nextjs
+slug: docs/nextjs
 title: Quickstart + Next.JS frontend
 description: Use our Next.js starter template to get a fully fledged CMS with an e-commerce/blog template ready to be adapted to your logic.
 ---
@@ -144,15 +144,10 @@
 
 Now let's create the FireCMS components. Create the file `./src/cms/FireCMSApp.tsx` with the following content. Remember to replace the `firebaseConfig` with your own Firebase configuration.
 
-<<<<<<< HEAD
-import CodeBlock from "@theme/CodeBlock";
-import MyComponentSource from "!!raw-loader!../../samples/samples_v3/nextjs.tsx";
-=======
 
 
 import { Code } from '@astrojs/starlight/components';
 import MyComponentSource from '../../samples/samples_v3/nextjs.tsx?raw';
->>>>>>> 063c77db
 
 <Code code={MyComponentSource} lang="tsx" />
 

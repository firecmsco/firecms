--- conflicted
+++ resolved
@@ -223,19 +223,10 @@
         firebaseConfig={firebaseConfig}
         onFirebaseInit={onFirebaseInit}
         toolbarExtraWidget={githubLink}
-<<<<<<< HEAD
-        loginViewProps={{
-            noUserComponent: <>An Error has occured. Please contact your admin</>,
-            displaySignupScreen: false,
-        }}
-        
-        
-=======
         LoginViewProps={{
             NoUserComponent: <>Sample custom message when no user exists</>,
             disableSignupScreen: false,
         }}
->>>>>>> 204fee4b
     />;
 }
 

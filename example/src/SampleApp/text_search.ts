--- conflicted
+++ resolved
@@ -14,11 +14,7 @@
 }
 // import.meta is defined for vite builds
 else if (typeof import.meta !== "undefined") {
-<<<<<<< HEAD
-    if (import.meta.env?.VITE_ALGOLIA_APP_ID && import.meta?.env.VITE_ALGOLIA_SEARCH_KEY) {
-=======
     if (import.meta?.env?.VITE_ALGOLIA_APP_ID && import.meta?.env?.VITE_ALGOLIA_SEARCH_KEY) {
->>>>>>> 7183a3b4
         client = algoliasearch(import.meta.env.VITE_ALGOLIA_APP_ID as string, import.meta.env.VITE_ALGOLIA_SEARCH_KEY as string);
     }
 } else {

import path from "path";
import { defineConfig } from "vite"
import react from "@vitejs/plugin-react"
import ViteFonts from "vite-plugin-fonts"

// https://vitejs.dev/config/
export default defineConfig({
    esbuild: {
        logOverride: { "this-is-undefined-in-esm": "silent" }
    },
    build: {
        outDir: "./build",
        target: "esnext",
        sourcemap: true
    },
    optimizeDeps: { include: ["react/jsx-runtime"] },
    plugins: [
        react({
            jsxImportSource: "@emotion/react"
        }),
        ViteFonts({
            google: {
                families: ["Rubik", "Roboto", "Helvetica"]
            }
        })],
    resolve: {
        alias: {
<<<<<<< HEAD
            firecms: path.resolve(__dirname, "../lib/src")
=======
            firecms: path.resolve(__dirname, "../lib/src"),
            "@firecms/data_enhancement": path.resolve(__dirname, "../data_enhancement/src")
>>>>>>> 29f76fc8
        }
    }
})<|MERGE_RESOLUTION|>--- conflicted
+++ resolved
@@ -25,12 +25,8 @@
         })],
     resolve: {
         alias: {
-<<<<<<< HEAD
-            firecms: path.resolve(__dirname, "../lib/src")
-=======
             firecms: path.resolve(__dirname, "../lib/src"),
             "@firecms/data_enhancement": path.resolve(__dirname, "../data_enhancement/src")
->>>>>>> 29f76fc8
         }
     }
 })
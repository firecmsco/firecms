This is a full-blown app that uses every feature of FireCMS in one way or
another.

## Testing the example

This example is used for development purposes.
<<<<<<< HEAD
=======

If you want to get started using FireCMS it is advisable to check the
[quickstart](https://firecms.co/docs/quickstart)
>>>>>>> 78eaeaf9

You need to specify a valid Firebase config in the file `firebase_config.ts`
which is not in VCS, but there is a template `firebase_config.ts.template`

To run the app, in the main folder run: 

```
yarn
<<<<<<< HEAD
yarn dev
```


### Algolia search

The `example_backend` package indexes various collections toAlgolia, using Cloud
functions. If you deploy it in your environment, your Firestore collections will
be indexed to Algolia. Then you can add your `appId` and `searchKey` to
the `.env` file in the root of this example project.
=======
```

and in the `example` folder, simply run:

```
yarn
yarn dev
```


### vite and react-scripts

This project implements both vite, and react-scripts for testing purposes. Users
of the library will only need one of them, most likely `react-scripts`. Vite is
used for development and is a huge time saver.

### Algolia search

The `example_backend` included package is a simple backend that indexes various
collections to Algolia, using Cloud functions. If you deploy it in your
environment, your Firestore collections will be indexed to Algolia. Then you can
add your `appId` and `searchKey` to the `.env` file in the root of this example
project.

There are different `.env` keys depending on if you are using `vite` or
`react-scripts`
>>>>>>> 78eaeaf9

Note that you only need to have a Cloud Functions backend such as this one if
you want to enable text search or are extending functionality in any other way.
<|MERGE_RESOLUTION|>--- conflicted
+++ resolved
@@ -4,12 +4,9 @@
 ## Testing the example
 
 This example is used for development purposes.
-<<<<<<< HEAD
-=======
 
 If you want to get started using FireCMS it is advisable to check the
 [quickstart](https://firecms.co/docs/quickstart)
->>>>>>> 78eaeaf9
 
 You need to specify a valid Firebase config in the file `firebase_config.ts`
 which is not in VCS, but there is a template `firebase_config.ts.template`
@@ -18,18 +15,6 @@
 
 ```
 yarn
-<<<<<<< HEAD
-yarn dev
-```
-
-
-### Algolia search
-
-The `example_backend` package indexes various collections toAlgolia, using Cloud
-functions. If you deploy it in your environment, your Firestore collections will
-be indexed to Algolia. Then you can add your `appId` and `searchKey` to
-the `.env` file in the root of this example project.
-=======
 ```
 
 and in the `example` folder, simply run:
@@ -56,7 +41,6 @@
 
 There are different `.env` keys depending on if you are using `vite` or
 `react-scripts`
->>>>>>> 78eaeaf9
 
 Note that you only need to have a Cloud Functions backend such as this one if
 you want to enable text search or are extending functionality in any other way.

--- conflicted
+++ resolved
@@ -43,26 +43,13 @@
     ]
   },
   "devDependencies": {
-<<<<<<< HEAD
-    "@types/react": "^18.0.37",
-    "@types/react-dom": "^18.0.11",
-    "@vitejs/plugin-react": "^4.0.0",
-    "autoprefixer": "^10.4.14",
-    "daisyui": "^3.0.3",
-    "eslint": "^8.38.0",
-    "eslint-plugin-react": "^7.32.2",
-    "eslint-plugin-react-hooks": "^4.6.0",
-    "eslint-plugin-react-refresh": "^0.3.4",
-    "postcss": "^8.4.24",
-    "tailwindcss": "^3.3.2",
-    "typescript": "^5.0.4",
-    "vite": "^4.3.5",
-=======
     "@types/react": "^18.2.8",
     "@types/react-dom": "^18.2.4",
     "@typescript-eslint/eslint-plugin": "^5.59.9",
     "@typescript-eslint/parser": "^5.59.9",
     "@vitejs/plugin-react": "^4.0.0",
+    "autoprefixer": "^10.4.14",
+    "daisyui": "^3.0.3",
     "eslint": "^8.42.0",
     "eslint-config-standard": "^17.1.0",
     "eslint-plugin-import": "^2.27.5",
@@ -70,9 +57,11 @@
     "eslint-plugin-promise": "^6.1.1",
     "eslint-plugin-react": "^7.32.2",
     "eslint-plugin-react-hooks": "^4.6.0",
+    "eslint-plugin-react-refresh": "^0.3.4",
+    "postcss": "^8.4.24",
+    "tailwindcss": "^3.3.2",
     "typescript": "^5.1.3",
     "vite": "^4.3.9",
->>>>>>> bee26116
     "vite-plugin-fonts": "^0.7.0"
   }
 }
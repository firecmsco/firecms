{
  "extends": "../lib/tsconfig.json",
  "compilerOptions": {
    "target": "ESNext",
    "useDefineForClassFields": true,
    "lib": ["DOM", "DOM.Iterable", "ESNext"],
    "allowJs": false,
    "skipLibCheck": true,
    "esModuleInterop": false,
    "allowSyntheticDefaultImports": true,
    "strict": true,
    "forceConsistentCasingInFileNames": true,
    "module": "ESNext",
    "moduleResolution": "Node",
    "resolveJsonModule": true,
    "isolatedModules": true,
    "noEmit": true,
    "jsx": "react-jsx",
    "baseUrl": ".",
    "paths": {
<<<<<<< HEAD
      "firecms": ["../lib/src/index.ts"]
=======
      "firecms": ["../lib/src/index.ts"],
      "@firecms/data_enhancement": ["../data_enhancement/src/index.ts"],
>>>>>>> 29f76fc8
    }
  },
  "include": ["./src"]
}<|MERGE_RESOLUTION|>--- conflicted
+++ resolved
@@ -18,12 +18,8 @@
     "jsx": "react-jsx",
     "baseUrl": ".",
     "paths": {
-<<<<<<< HEAD
-      "firecms": ["../lib/src/index.ts"]
-=======
       "firecms": ["../lib/src/index.ts"],
       "@firecms/data_enhancement": ["../data_enhancement/src/index.ts"],
->>>>>>> 29f76fc8
     }
   },
   "include": ["./src"]

{
<<<<<<< HEAD
  "extends": "../lib/tsconfig.json",
=======
  "extends": "../tsconfig.json",
>>>>>>> 78eaeaf9
  "compilerOptions": {
    "target": "ESNext",
    "useDefineForClassFields": true,
    "lib": ["DOM", "DOM.Iterable", "ESNext"],
    "allowJs": false,
    "skipLibCheck": true,
    "esModuleInterop": false,
    "allowSyntheticDefaultImports": true,
    "strict": true,
    "forceConsistentCasingInFileNames": true,
    "module": "ESNext",
    "moduleResolution": "Node",
    "resolveJsonModule": true,
    "isolatedModules": true,
    "noEmit": true,
    "jsx": "react-jsx",
    "baseUrl": ".",
    "paths": {
<<<<<<< HEAD
      "@camberi/firecms": ["../lib/src/index.ts"]
=======
      "@camberi/firecms": ["../src/index.ts"]
>>>>>>> 78eaeaf9
    }
  },
  "include": ["./src"]
}<|MERGE_RESOLUTION|>--- conflicted
+++ resolved
@@ -1,9 +1,5 @@
 {
-<<<<<<< HEAD
   "extends": "../lib/tsconfig.json",
-=======
-  "extends": "../tsconfig.json",
->>>>>>> 78eaeaf9
   "compilerOptions": {
     "target": "ESNext",
     "useDefineForClassFields": true,
@@ -22,11 +18,7 @@
     "jsx": "react-jsx",
     "baseUrl": ".",
     "paths": {
-<<<<<<< HEAD
-      "@camberi/firecms": ["../lib/src/index.ts"]
-=======
       "@camberi/firecms": ["../src/index.ts"]
->>>>>>> 78eaeaf9
     }
   },
   "include": ["./src"]

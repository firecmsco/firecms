--- conflicted
+++ resolved
@@ -23,28 +23,13 @@
       }
     ],
     "paths": {
-<<<<<<< HEAD
-      "@/*": ["./src/*"],
-      "@firecms/core": ["../../packages/firecms_core/src"],
-      "@firecms/types": ["../../packages/types/src"],
-      "@firecms/firebase": ["../../packages/firebase_firecms/src"],
-      "@firecms/ui": ["../../packages/ui/src"],
-      "@firecms/editor": ["../../packages/editor/src"],
-      "@firecms/datatalk": ["../../packages/datatalk/src"],
-      "@firecms/mongodb": ["../../packages/mongodb/src"],
-      "@firecms/data_enhancement": ["../../packages/data_enhancement/src"],
-      "@firecms/collection_editor": ["../../packages/collection_editor/src"],
-      "@firecms/collection_editor_firebase": ["../../packages/collection_editor_firebase/src"],
-      "@firecms/data_import": ["../../packages/data_import/src"],
-      "@firecms/data_export": ["../../packages/data_export/src"],
-      "@firecms/user_management": ["../../packages/user_management/src"]
-=======
       "@/*": [
         "./src/*"
       ],
       "@firecms/core": [
         "../../packages/firecms_core/src"
       ],
+      "@firecms/types": ["../../packages/types/src"],
       "@firecms/firebase": [
         "../../packages/firebase_firecms/src"
       ],
@@ -81,7 +66,6 @@
       "@firecms/schema_inference": [
         "../../packages/schema_inference/src"
       ]
->>>>>>> 4a7e7c6f
     },
     "baseUrl": ".",
     "jsx": "preserve"

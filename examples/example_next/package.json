{
  "name": "firecms-example-next",
  "version": "3.0.0-canary.292",
  "private": true,
  "type": "module",
  "scripts": {
    "dev": "next dev",
    "build": "next build",
    "start": "next start",
    "lint": "next lint"
  },
  "dependencies": {
    "@firecms/collection_editor": "^3.0.0-canary.292",
    "@firecms/collection_editor_firebase": "^3.0.0-canary.292",
    "@firecms/core": "^3.0.0-canary.292",
    "@firecms/data_enhancement": "^3.0.0-canary.292",
    "@firecms/data_export": "^3.0.0-canary.292",
    "@firecms/data_import": "^3.0.0-canary.292",
    "@firecms/editor": "^3.0.0-canary.292",
    "@firecms/firebase": "^3.0.0-canary.292",
    "@firecms/schema_inference": "^3.0.0-canary.292",
    "@firecms/ui": "^3.0.0-canary.292",
    "@firecms/user_management": "^3.0.0-canary.292",
    "@fontsource/jetbrains-mono": "^5.2.8",
    "@fontsource/playfair-display": "^5.2.8",
    "@fontsource/poppins": "^5.2.7",
    "@tailwindcss/typography": "^0.5.19",
    "firebase": "^12.6.0",
    "next": "15.5.6",
    "nextjs-toploader": "^3.9.17",
    "react": "^18.3.1",
    "react-dom": "^18.3.1",
    "react-router": "^6.30.2",
    "react-router-dom": "^6.30.2",
    "typeface-rubik": "^1.1.13"
  },
  "devDependencies": {
    "@types/node": "^20.19.17",
    "@types/react": "^18.3.24",
    "@types/react-dom": "^18.3.7",
    "eslint": "^9.39.1",
    "eslint-config-next": "15.5.6",
    "postcss": "^8.5.6",
<<<<<<< HEAD
    "tailwindcss": "^4.1.14",
    "typescript": "^5.9.2"
=======
    "tailwindcss": "^3.4.18",
    "typescript": "^5.9.3"
>>>>>>> 5fb777f1
  }
}<|MERGE_RESOLUTION|>--- conflicted
+++ resolved
@@ -41,12 +41,7 @@
     "eslint": "^9.39.1",
     "eslint-config-next": "15.5.6",
     "postcss": "^8.5.6",
-<<<<<<< HEAD
     "tailwindcss": "^4.1.14",
-    "typescript": "^5.9.2"
-=======
-    "tailwindcss": "^3.4.18",
     "typescript": "^5.9.3"
->>>>>>> 5fb777f1
   }
 }
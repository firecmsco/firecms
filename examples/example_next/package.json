{
  "name": "firecms-example-next",
<<<<<<< HEAD
  "version": "3.0.0-rc.2",
=======
  "version": "3.0.0-canary.278",
>>>>>>> a9ea1189
  "private": true,
  "type": "module",
  "scripts": {
    "dev": "next dev",
    "build": "next build",
    "start": "next start",
    "lint": "next lint"
  },
  "dependencies": {
<<<<<<< HEAD
    "@firecms/collection_editor": "^3.0.0-rc.2",
    "@firecms/collection_editor_firebase": "^3.0.0-rc.2",
    "@firecms/core": "^3.0.0-rc.2",
    "@firecms/data_enhancement": "^3.0.0-rc.2",
    "@firecms/data_export": "^3.0.0-rc.2",
    "@firecms/data_import": "^3.0.0-rc.2",
    "@firecms/editor": "^3.0.0-rc.2",
    "@firecms/firebase": "^3.0.0-rc.2",
    "@firecms/schema_inference": "^3.0.0-rc.2",
    "@firecms/ui": "^3.0.0-rc.2",
    "@firecms/user_management": "^3.0.0-rc.2",
=======
    "@firecms/collection_editor": "^3.0.0-canary.278",
    "@firecms/collection_editor_firebase": "^3.0.0-canary.278",
    "@firecms/core": "^3.0.0-canary.278",
    "@firecms/data_enhancement": "^3.0.0-canary.278",
    "@firecms/data_export": "^3.0.0-canary.278",
    "@firecms/data_import": "^3.0.0-canary.278",
    "@firecms/editor": "^3.0.0-canary.278",
    "@firecms/firebase": "^3.0.0-canary.278",
    "@firecms/schema_inference": "^3.0.0-canary.278",
    "@firecms/ui": "^3.0.0-canary.278",
    "@firecms/user_management": "^3.0.0-canary.278",
>>>>>>> a9ea1189
    "@fontsource/jetbrains-mono": "^5.2.8",
    "@fontsource/playfair-display": "^5.2.8",
    "@fontsource/poppins": "^5.2.7",
    "@tailwindcss/typography": "^0.5.16",
    "firebase": "^12.2.1",
    "next": "15.5.3",
    "nextjs-toploader": "^3.9.17",
    "react": "^18.3.1",
    "react-dom": "^18.3.1",
    "react-router": "^6.30.1",
    "react-router-dom": "^6.30.1",
    "typeface-rubik": "^1.1.13"
  },
  "devDependencies": {
    "@types/node": "^20.19.17",
    "@types/react": "^18.3.24",
    "@types/react-dom": "^18.3.7",
    "eslint": "^9.35.0",
    "eslint-config-next": "15.5.3",
    "postcss": "^8.5.6",
    "tailwindcss": "^4.1.14",
    "typescript": "^5.9.2"
  }
}<|MERGE_RESOLUTION|>--- conflicted
+++ resolved
@@ -1,10 +1,6 @@
 {
   "name": "firecms-example-next",
-<<<<<<< HEAD
   "version": "3.0.0-rc.2",
-=======
-  "version": "3.0.0-canary.278",
->>>>>>> a9ea1189
   "private": true,
   "type": "module",
   "scripts": {
@@ -14,7 +10,6 @@
     "lint": "next lint"
   },
   "dependencies": {
-<<<<<<< HEAD
     "@firecms/collection_editor": "^3.0.0-rc.2",
     "@firecms/collection_editor_firebase": "^3.0.0-rc.2",
     "@firecms/core": "^3.0.0-rc.2",
@@ -26,19 +21,6 @@
     "@firecms/schema_inference": "^3.0.0-rc.2",
     "@firecms/ui": "^3.0.0-rc.2",
     "@firecms/user_management": "^3.0.0-rc.2",
-=======
-    "@firecms/collection_editor": "^3.0.0-canary.278",
-    "@firecms/collection_editor_firebase": "^3.0.0-canary.278",
-    "@firecms/core": "^3.0.0-canary.278",
-    "@firecms/data_enhancement": "^3.0.0-canary.278",
-    "@firecms/data_export": "^3.0.0-canary.278",
-    "@firecms/data_import": "^3.0.0-canary.278",
-    "@firecms/editor": "^3.0.0-canary.278",
-    "@firecms/firebase": "^3.0.0-canary.278",
-    "@firecms/schema_inference": "^3.0.0-canary.278",
-    "@firecms/ui": "^3.0.0-canary.278",
-    "@firecms/user_management": "^3.0.0-canary.278",
->>>>>>> a9ea1189
     "@fontsource/jetbrains-mono": "^5.2.8",
     "@fontsource/playfair-display": "^5.2.8",
     "@fontsource/poppins": "^5.2.7",

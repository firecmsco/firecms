{
  "name": "firecms-example-next",
<<<<<<< HEAD
  "version": "3.0.0-tw4.2",
=======
  "version": "3.0.0",
>>>>>>> 1e9a833e
  "private": true,
  "type": "module",
  "scripts": {
    "dev": "next dev",
    "build": "next build",
    "start": "next start",
    "lint": "next lint"
  },
  "dependencies": {
<<<<<<< HEAD
    "@firecms/collection_editor": "^3.0.0-tw4.2",
    "@firecms/collection_editor_firebase": "^3.0.0-tw4.2",
    "@firecms/core": "^3.0.0-tw4.2",
    "@firecms/data_enhancement": "^3.0.0-tw4.2",
    "@firecms/data_export": "^3.0.0-tw4.2",
    "@firecms/data_import": "^3.0.0-tw4.2",
    "@firecms/editor": "^3.0.0-tw4.2",
    "@firecms/firebase": "^3.0.0-tw4.2",
    "@firecms/schema_inference": "^3.0.0-tw4.2",
    "@firecms/ui": "^3.0.0-tw4.2",
    "@firecms/user_management": "^3.0.0-tw4.2",
=======
    "@firecms/collection_editor": "^3.0.0",
    "@firecms/collection_editor_firebase": "^3.0.0",
    "@firecms/core": "^3.0.0",
    "@firecms/data_enhancement": "^3.0.0",
    "@firecms/data_export": "^3.0.0",
    "@firecms/data_import": "^3.0.0",
    "@firecms/editor": "^3.0.0",
    "@firecms/firebase": "^3.0.0",
    "@firecms/schema_inference": "^3.0.0",
    "@firecms/ui": "^3.0.0",
    "@firecms/user_management": "^3.0.0",
>>>>>>> 1e9a833e
    "@fontsource/jetbrains-mono": "^5.2.8",
    "@fontsource/playfair-display": "^5.2.8",
    "@fontsource/poppins": "^5.2.7",
    "@tailwindcss/typography": "^0.5.19",
    "firebase": "^12.6.0",
    "next": "15.5.6",
    "nextjs-toploader": "^3.9.17",
    "react": "^18.3.1",
    "react-dom": "^18.3.1",
    "react-router": "^6.30.2",
    "react-router-dom": "^6.30.2",
    "typeface-rubik": "^1.1.13"
  },
  "devDependencies": {
    "@types/node": "^20.19.17",
    "@types/react": "^18.3.24",
    "@types/react-dom": "^18.3.7",
    "eslint": "^9.39.1",
    "eslint-config-next": "15.5.6",
    "postcss": "^8.5.6",
    "tailwindcss": "^4.1.14",
    "typescript": "^5.9.3"
  }
}<|MERGE_RESOLUTION|>--- conflicted
+++ resolved
@@ -1,10 +1,6 @@
 {
   "name": "firecms-example-next",
-<<<<<<< HEAD
-  "version": "3.0.0-tw4.2",
-=======
   "version": "3.0.0",
->>>>>>> 1e9a833e
   "private": true,
   "type": "module",
   "scripts": {
@@ -14,19 +10,6 @@
     "lint": "next lint"
   },
   "dependencies": {
-<<<<<<< HEAD
-    "@firecms/collection_editor": "^3.0.0-tw4.2",
-    "@firecms/collection_editor_firebase": "^3.0.0-tw4.2",
-    "@firecms/core": "^3.0.0-tw4.2",
-    "@firecms/data_enhancement": "^3.0.0-tw4.2",
-    "@firecms/data_export": "^3.0.0-tw4.2",
-    "@firecms/data_import": "^3.0.0-tw4.2",
-    "@firecms/editor": "^3.0.0-tw4.2",
-    "@firecms/firebase": "^3.0.0-tw4.2",
-    "@firecms/schema_inference": "^3.0.0-tw4.2",
-    "@firecms/ui": "^3.0.0-tw4.2",
-    "@firecms/user_management": "^3.0.0-tw4.2",
-=======
     "@firecms/collection_editor": "^3.0.0",
     "@firecms/collection_editor_firebase": "^3.0.0",
     "@firecms/core": "^3.0.0",
@@ -38,7 +21,6 @@
     "@firecms/schema_inference": "^3.0.0",
     "@firecms/ui": "^3.0.0",
     "@firecms/user_management": "^3.0.0",
->>>>>>> 1e9a833e
     "@fontsource/jetbrains-mono": "^5.2.8",
     "@fontsource/playfair-display": "^5.2.8",
     "@fontsource/poppins": "^5.2.7",
@@ -59,7 +41,7 @@
     "eslint": "^9.39.1",
     "eslint-config-next": "15.5.6",
     "postcss": "^8.5.6",
-    "tailwindcss": "^4.1.14",
+    "tailwindcss": "^3.4.18",
     "typescript": "^5.9.3"
   }
 }
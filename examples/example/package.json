--- conflicted
+++ resolved
@@ -61,15 +61,9 @@
     "eslint-plugin-react-refresh": "^0.4.24",
     "postcss": "^8.5.6",
     "realm-web": "^2.0.1",
-<<<<<<< HEAD
     "tailwindcss": "^4.1.14",
-    "typescript": "^5.9.2",
-    "vite": "^5.4.20",
-=======
-    "tailwindcss": "^3.4.18",
     "typescript": "^5.9.3",
     "vite": "^7.2.4",
->>>>>>> 5fb777f1
     "vite-plugin-svgr": "^4.5.0"
   }
 }
--- conflicted
+++ resolved
@@ -132,19 +132,10 @@
         //     }
         // }],
         properties: {
-<<<<<<< HEAD
-            basic: {
+            user_select: {
                 type: "string",
-                name: "Basic",
-                validation: {
-                    unique: true,
-                }
-=======
-            user_select: {
-                dataType: "string",
                 name: "User select",
                 userSelect: true,
->>>>>>> 4a7e7c6f
             },
             basic_number: {
                 type: "number",

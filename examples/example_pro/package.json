{
  "name": "firecms-example-pro",
<<<<<<< HEAD
  "version": "3.0.0-rc.2",
=======
  "version": "3.0.0-canary.278",
>>>>>>> a9ea1189
  "private": true,
  "type": "module",
  "dependencies": {
    "@apollo/client": "^3.14.0",
<<<<<<< HEAD
    "@firecms/collection_editor": "^3.0.0-rc.2",
    "@firecms/collection_editor_firebase": "^3.0.0-rc.2",
    "@firecms/core": "^3.0.0-rc.2",
    "@firecms/data_enhancement": "^3.0.0-rc.2",
    "@firecms/data_export": "^3.0.0-rc.2",
    "@firecms/data_import": "^3.0.0-rc.2",
    "@firecms/datatalk": "^3.0.0-rc.2",
    "@firecms/editor": "^3.0.0-rc.2",
    "@firecms/entity_history": "^3.0.0-rc.2",
    "@firecms/formex": "^3.0.0-rc.2",
    "@firecms/schema_inference": "^3.0.0-rc.2",
    "@firecms/ui": "^3.0.0-rc.2",
    "@firecms/user_management": "^3.0.0-rc.2",
=======
    "@firecms/collection_editor": "^3.0.0-canary.278",
    "@firecms/collection_editor_firebase": "^3.0.0-canary.278",
    "@firecms/core": "^3.0.0-canary.278",
    "@firecms/data_enhancement": "^3.0.0-canary.278",
    "@firecms/data_export": "^3.0.0-canary.278",
    "@firecms/data_import": "^3.0.0-canary.278",
    "@firecms/datatalk": "^3.0.0-canary.278",
    "@firecms/editor": "^3.0.0-canary.278",
    "@firecms/entity_history": "^3.0.0-canary.278",
    "@firecms/formex": "^3.0.0-canary.278",
    "@firecms/schema_inference": "^3.0.0-canary.278",
    "@firecms/ui": "^3.0.0-canary.278",
    "@firecms/user_management": "^3.0.0-canary.278",
>>>>>>> a9ea1189
    "@fontsource/comic-neue": "^5.2.7",
    "@fontsource/jetbrains-mono": "^5.2.8",
    "@fontsource/noto-serif": "^5.2.9",
    "@supabase/supabase-js": "^2.57.4",
    "@tailwindcss/vite": "^4.1.14",
    "algoliasearch": "^5.19.0",
    "bson-objectid": "^2.0.4",
    "firebase": "^12.2.1",
    "react": "18.3.1",
    "react-dom": "18.3.1",
    "react-router": "^6.30.1",
    "react-router-dom": "^6.30.1",
    "react18-json-view": "^0.2.9",
    "reconnecting-websocket": "^4.4.0",
    "typeface-rubik": "^1.1.13"
  },
  "scripts": {
    "login": "firecms login",
    "logout": "firecms logout",
    "clean": "rm -rf dist && find ./src -name '*.js' -type f | xargs rm -f",
    "dev": "vite --mode development",
    "build": "vite build && tsc",
    "preview": "vite build && vite preview",
    "deploy": "vite build && firebase deploy --only hosting:firecms-demo-27150"
  },
  "browserslist": {
    "production": [
      ">0.2%",
      "not dead",
      "not op_mini all"
    ],
    "development": [
      "last 1 chrome version",
      "last 1 firefox version",
      "last 1 safari version"
    ]
  },
  "devDependencies": {
    "@tailwindcss/typography": "^0.5.16",
    "@types/react": "^18.3.24",
    "@types/react-dom": "^18.3.7",
    "@typescript-eslint/eslint-plugin": "^8.21.0",
    "@typescript-eslint/parser": "^8.21.0",
    "@vitejs/plugin-react": "^4.7.0",
    "autoprefixer": "^10.4.21",
    "eslint": "^9.35.0",
    "eslint-plugin-import": "^2.32.0",
    "eslint-plugin-n": "^17.23.0",
    "eslint-plugin-promise": "^7.2.1",
    "eslint-plugin-react": "^7.37.5",
    "eslint-plugin-react-hooks": "^5.2.0",
    "eslint-plugin-react-refresh": "^0.4.20",
    "realm-web": "^2.0.1",
    "tailwindcss": "^4.1.14",
    "typescript": "^5.9.2",
    "vite": "^5.4.20",
    "vite-plugin-svgr": "^4.5.0"
  }
}<|MERGE_RESOLUTION|>--- conflicted
+++ resolved
@@ -1,15 +1,10 @@
 {
   "name": "firecms-example-pro",
-<<<<<<< HEAD
   "version": "3.0.0-rc.2",
-=======
-  "version": "3.0.0-canary.278",
->>>>>>> a9ea1189
   "private": true,
   "type": "module",
   "dependencies": {
     "@apollo/client": "^3.14.0",
-<<<<<<< HEAD
     "@firecms/collection_editor": "^3.0.0-rc.2",
     "@firecms/collection_editor_firebase": "^3.0.0-rc.2",
     "@firecms/core": "^3.0.0-rc.2",
@@ -23,21 +18,6 @@
     "@firecms/schema_inference": "^3.0.0-rc.2",
     "@firecms/ui": "^3.0.0-rc.2",
     "@firecms/user_management": "^3.0.0-rc.2",
-=======
-    "@firecms/collection_editor": "^3.0.0-canary.278",
-    "@firecms/collection_editor_firebase": "^3.0.0-canary.278",
-    "@firecms/core": "^3.0.0-canary.278",
-    "@firecms/data_enhancement": "^3.0.0-canary.278",
-    "@firecms/data_export": "^3.0.0-canary.278",
-    "@firecms/data_import": "^3.0.0-canary.278",
-    "@firecms/datatalk": "^3.0.0-canary.278",
-    "@firecms/editor": "^3.0.0-canary.278",
-    "@firecms/entity_history": "^3.0.0-canary.278",
-    "@firecms/formex": "^3.0.0-canary.278",
-    "@firecms/schema_inference": "^3.0.0-canary.278",
-    "@firecms/ui": "^3.0.0-canary.278",
-    "@firecms/user_management": "^3.0.0-canary.278",
->>>>>>> a9ea1189
     "@fontsource/comic-neue": "^5.2.7",
     "@fontsource/jetbrains-mono": "^5.2.8",
     "@fontsource/noto-serif": "^5.2.9",

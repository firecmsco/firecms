{
  "name": "firecms-example-pro",
  "version": "3.0.0-canary.292",
  "private": true,
  "type": "module",
  "dependencies": {
    "@apollo/client": "^3.14.0",
    "@firecms/collection_editor": "^3.0.0-canary.292",
    "@firecms/collection_editor_firebase": "^3.0.0-canary.292",
    "@firecms/core": "^3.0.0-canary.292",
    "@firecms/data_enhancement": "^3.0.0-canary.292",
    "@firecms/data_export": "^3.0.0-canary.292",
    "@firecms/data_import": "^3.0.0-canary.292",
    "@firecms/datatalk": "^3.0.0-canary.292",
    "@firecms/editor": "^3.0.0-canary.292",
    "@firecms/entity_history": "^3.0.0-canary.292",
    "@firecms/formex": "^3.0.0-canary.292",
    "@firecms/schema_inference": "^3.0.0-canary.292",
    "@firecms/ui": "^3.0.0-canary.292",
    "@firecms/user_management": "^3.0.0-canary.292",
    "@fontsource/comic-neue": "^5.2.7",
    "@fontsource/jetbrains-mono": "^5.2.8",
    "@fontsource/noto-serif": "^5.2.9",
    "@supabase/supabase-js": "^2.57.4",
<<<<<<< HEAD
    "@tailwindcss/vite": "^4.1.14",
    "algoliasearch": "^5.19.0",
=======
    "algoliasearch": "^5.45.0",
>>>>>>> 5fb777f1
    "bson-objectid": "^2.0.4",
    "firebase": "^12.6.0",
    "react": "18.3.1",
    "react-dom": "18.3.1",
    "react-router": "^6.30.2",
    "react-router-dom": "^6.30.2",
    "react18-json-view": "^0.2.9",
    "reconnecting-websocket": "^4.4.0",
    "typeface-rubik": "^1.1.13"
  },
  "scripts": {
    "login": "firecms login",
    "logout": "firecms logout",
    "clean": "rm -rf dist && find ./src -name '*.js' -type f | xargs rm -f",
    "dev": "vite --mode development",
    "build": "vite build && tsc",
    "preview": "vite build && vite preview",
    "deploy": "vite build && firebase deploy --only hosting:firecms-demo-27150"
  },
  "browserslist": {
    "production": [
      ">0.2%",
      "not dead",
      "not op_mini all"
    ],
    "development": [
      "last 1 chrome version",
      "last 1 firefox version",
      "last 1 safari version"
    ]
  },
  "devDependencies": {
    "@tailwindcss/typography": "^0.5.19",
    "@types/react": "^18.3.24",
    "@types/react-dom": "^18.3.7",
    "@typescript-eslint/eslint-plugin": "^8.48.0",
    "@typescript-eslint/parser": "^8.48.0",
    "@vitejs/plugin-react": "^4.7.0",
    "autoprefixer": "^10.4.22",
    "eslint": "^9.39.1",
    "eslint-plugin-import": "^2.32.0",
    "eslint-plugin-n": "^17.23.1",
    "eslint-plugin-promise": "^7.2.1",
    "eslint-plugin-react": "^7.37.5",
    "eslint-plugin-react-hooks": "^5.2.0",
<<<<<<< HEAD
    "eslint-plugin-react-refresh": "^0.4.20",
    "realm-web": "^2.0.1",
    "tailwindcss": "^4.1.14",
    "typescript": "^5.9.2",
    "vite": "^5.4.20",
=======
    "eslint-plugin-react-refresh": "^0.4.24",
    "postcss": "^8.5.6",
    "realm-web": "^2.0.1",
    "tailwindcss": "^3.4.18",
    "typescript": "^5.9.3",
    "vite": "^7.2.4",
>>>>>>> 5fb777f1
    "vite-plugin-svgr": "^4.5.0"
  }
}<|MERGE_RESOLUTION|>--- conflicted
+++ resolved
@@ -22,12 +22,8 @@
     "@fontsource/jetbrains-mono": "^5.2.8",
     "@fontsource/noto-serif": "^5.2.9",
     "@supabase/supabase-js": "^2.57.4",
-<<<<<<< HEAD
     "@tailwindcss/vite": "^4.1.14",
-    "algoliasearch": "^5.19.0",
-=======
     "algoliasearch": "^5.45.0",
->>>>>>> 5fb777f1
     "bson-objectid": "^2.0.4",
     "firebase": "^12.6.0",
     "react": "18.3.1",
@@ -73,20 +69,11 @@
     "eslint-plugin-promise": "^7.2.1",
     "eslint-plugin-react": "^7.37.5",
     "eslint-plugin-react-hooks": "^5.2.0",
-<<<<<<< HEAD
-    "eslint-plugin-react-refresh": "^0.4.20",
+    "eslint-plugin-react-refresh": "^0.4.24",
     "realm-web": "^2.0.1",
     "tailwindcss": "^4.1.14",
-    "typescript": "^5.9.2",
-    "vite": "^5.4.20",
-=======
-    "eslint-plugin-react-refresh": "^0.4.24",
-    "postcss": "^8.5.6",
-    "realm-web": "^2.0.1",
-    "tailwindcss": "^3.4.18",
     "typescript": "^5.9.3",
     "vite": "^7.2.4",
->>>>>>> 5fb777f1
     "vite-plugin-svgr": "^4.5.0"
   }
 }
import React, { useEffect, useLayoutEffect, useState } from "react";

import { Box, IconButton, Portal } from "@material-ui/core";
import ClearIcon from "@material-ui/icons/Clear";
import deepEqual from "deep-equal";

import {
    Entity,
    EntitySchema,
<<<<<<< HEAD
    EntityStatus,
    Property
=======
    EntityStatus, EntityValues,
    Property,
    saveEntity
>>>>>>> 0e5f014a
} from "../../models";
import { Formik, useFormikContext } from "formik";
import { Draggable } from "./Draggable";
import { getYupObjectSchema } from "../../form/validation";
import { OutsideAlerter } from "../../util/OutsideAlerter";
import { useWindowSize } from "../../util/useWindowSize";
import { FormFieldBuilder } from "../../form";
<<<<<<< HEAD
import { saveEntity } from "../../models";
=======
import { FormContext } from "../../models/form_props";
>>>>>>> 0e5f014a

const AutoSubmitToken = ({
                             name,
                             onSubmit
                         }: { name: string, onSubmit: (values: any) => void }) => {
    const { values, errors, submitForm } = useFormikContext();

    React.useEffect(() => {
        const fieldError = errors[name];
        const shouldSave = !fieldError || (Array.isArray(fieldError) && !fieldError.filter((e: any) => !!e).length);
        if (shouldSave) {
            onSubmit(values);
            submitForm();
        }
    }, [values, submitForm, errors]);
    return null;
};

interface PopupFormFieldProps<S extends EntitySchema> {
    entity?: Entity<S>,
    schema: S,
    tableKey: string,
    createFormField: FormFieldBuilder,
    cellRect?: DOMRect;
    formPopupOpen: boolean;
    setFormPopupOpen: (value: boolean) => void;
    rowIndex?: number;
    name?: string;
    property?: Property;
    setPreventOutsideClick: (value: any) => void;
}

function PopupFormField<S extends EntitySchema>({
                                                    tableKey,
                                                    entity,
                                                    name,
                                                    property,
                                                    schema,
                                                    cellRect,
                                                    createFormField,
                                                    setPreventOutsideClick,
                                                    formPopupOpen,
                                                    setFormPopupOpen,
                                                    rowIndex
                                                }: PopupFormFieldProps<S>) {

    const [internalValue, setInternalValue] = useState<any>(entity?.values);
    const [popupLocation, setPopupLocation] = useState<{ x: number, y: number }>();
    const [draggableBoundingRect, setDraggableBoundingRect] = useState<DOMRect>();

    const windowSize = useWindowSize();

    useEffect(
        () => {
            if (cellRect && draggableBoundingRect)
                calculateInitialPopupLocation(cellRect, draggableBoundingRect);
        },
        [cellRect, draggableBoundingRect]
    );

    useEffect(
        () => {
            const handler = setTimeout(() => {
                if (internalValue && !deepEqual(entity?.values, internalValue)) {
                    saveValue(internalValue);
                }
            }, 300);

            return () => {
                clearTimeout(handler);
            };
        },
        [internalValue]
    );

    useEffect(
        () => {
            setPreventOutsideClick(formPopupOpen);
        },
        [formPopupOpen]
    );

    useLayoutEffect(
        () => {
            if (popupLocation)
                setPopupLocation(normalizePosition(popupLocation));
        },
        [windowSize]
    );

    const calculateInitialPopupLocation = (cellRect: DOMRect, popupRect: DOMRect) => {
        const initialLocation = {
            x: cellRect.left < windowSize.width - cellRect.right
                ? cellRect.x + cellRect.width / 2
                : cellRect.x - cellRect.width / 2,
            y: cellRect.top < windowSize.height - cellRect.bottom
                ? cellRect.y + cellRect.height / 2
                : cellRect.y - cellRect.height / 2
        };

        setPopupLocation(normalizePosition(initialLocation));
    };

    const onOutsideClick = () => {
        // selectedCell.closePopup();
    };

    const validationSchema = getYupObjectSchema(schema.properties);

    function normalizePosition({ x, y }: { x: number, y: number }) {

        if (!draggableBoundingRect)
            return;

        return {
            x: Math.max(0, Math.min(x, windowSize.width - draggableBoundingRect.width)),
            y: Math.max(0, Math.min(y, windowSize.height - draggableBoundingRect.height))
        };
    }

    const onMove = (position: { x: number, y: number }) => {
        return setPopupLocation(normalizePosition(position));
    };

    const saveValue =
        (values: object) => entity && saveEntity({
                collectionPath: entity.reference.parent.path,
                id: entity?.id,
                values: values,
                schema,
                status: EntityStatus.existing
            }
        ).then();


    if (!entity)
        return <></>;

    const form = entity && (
        <div
            key={`popup_form_${tableKey}_${entity.id}_${rowIndex}`}
            style={{
                width: 470,
                maxWidth: "100vw",
                maxHeight: "85vh",
                overflow: "auto"
            }}>
            <Formik
                initialValues={entity.values}
                validationSchema={validationSchema}
                onSubmit={(values) => {
                    setInternalValue(values);
                }}
            >
                {({
                      handleChange,
                      values,
                      touched,
                      dirty,
                      setFieldValue,
                      setFieldTouched,
                      handleSubmit,
                      isSubmitting
                  }) => {

                    const context:FormContext<S> ={
                        entitySchema:schema,
                        values
                    }

                    return <OutsideAlerter
                        enabled={true}
                        onOutsideClick={onOutsideClick}>

                        {name && property && createFormField({
                            name: name as string,
                            property: property,
                            includeDescription: false,
                            underlyingValueHasChanged: false,
                            context,
                            tableMode: true,
                            partOfArray: false,
                            autoFocus: formPopupOpen,
                        })}

                        {name && <AutoSubmitToken
                            name={name}
                            onSubmit={(values) => {
                                setInternalValue(values);
                            }}/>}

                    </OutsideAlerter>;
                }}
            </Formik>
        </div>
    );

    return (
        <Portal container={document.body}>
            <Draggable
                key={`draggable_${name}_${rowIndex}`}
                x={popupLocation?.x}
                y={popupLocation?.y}
                open={formPopupOpen}
                onMove={(x, y) => onMove({ x, y })}
                onMeasure={(rect) => setDraggableBoundingRect(rect)}
            >

                {form}

                <Box position={"absolute"}
                     top={-14}
                     right={-14}>
                    <IconButton
                        size={"small"}
                        style={{ backgroundColor: "#666" }}
                        onClick={(event) => {
                            event.stopPropagation();
                            setFormPopupOpen(false);
                        }}>
                        <ClearIcon style={{ color: "white" }}
                                   fontSize={"small"}/>
                    </IconButton>
                </Box>

            </Draggable>
        </Portal>
    );

}

export default PopupFormField;<|MERGE_RESOLUTION|>--- conflicted
+++ resolved
@@ -7,14 +7,9 @@
 import {
     Entity,
     EntitySchema,
-<<<<<<< HEAD
-    EntityStatus,
-    Property
-=======
     EntityStatus, EntityValues,
     Property,
     saveEntity
->>>>>>> 0e5f014a
 } from "../../models";
 import { Formik, useFormikContext } from "formik";
 import { Draggable } from "./Draggable";
@@ -22,11 +17,7 @@
 import { OutsideAlerter } from "../../util/OutsideAlerter";
 import { useWindowSize } from "../../util/useWindowSize";
 import { FormFieldBuilder } from "../../form";
-<<<<<<< HEAD
-import { saveEntity } from "../../models";
-=======
 import { FormContext } from "../../models/form_props";
->>>>>>> 0e5f014a
 
 const AutoSubmitToken = ({
                              name,

import React, { ReactNode, useEffect, useRef, useState } from "react";

import {
    Box,
    Button,
    CircularProgress,
    Fade,
    Grid,
    IconButton,
    Slide,
    TextField,
    Theme,
    Typography
} from "@mui/material";
import createStyles from "@mui/styles/createStyles";
import makeStyles from "@mui/styles/makeStyles";

import { FirebaseApp } from "firebase/app";
import { FireCMSLogo } from "../../core/components/FireCMSLogo";
import { useAuthController, useModeState } from "../../hooks";
import {
    FirebaseAuthDelegate,
    FirebaseSignInOption,
    FirebaseSignInProvider
} from "../models/auth";
import {
    appleIcon,
    facebookIcon,
    githubIcon,
    googleIcon,
    microsoftIcon,
    twitterIcon
} from "./social_icons";
import { ErrorView } from "../../core";
import EmailIcon from "@mui/icons-material/Email";
import ArrowBackIcon from "@mui/icons-material/ArrowBack";
import PersonOutlineIcon from "@mui/icons-material/PersonOutline";

const useStyles = makeStyles((theme: Theme) =>
    createStyles({
        logo: {
            padding: theme.spacing(3),
            width: 260,
            height: 260
        }
    })
);

/**
 * @category Firebase
 */
export interface FirebaseLoginViewProps {
    skipLoginButtonEnabled?: boolean;
    logo?: string;
    signInOptions: Array<FirebaseSignInProvider | FirebaseSignInOption>;
    firebaseApp: FirebaseApp;
<<<<<<< HEAD
    authDelegate: FirebaseAuthDelegate
    displaySignupScreen?: boolean;
    noUserComponent?: ReactNode
=======
    authDelegate: FirebaseAuthDelegate;
    /**
     * Prevent users from creating new users in when the `signInOptions` value
     * is `password`. This does not apply to the rest of login providers
     */
    disableSignupScreen?: boolean;
    NoUserComponent?: ReactNode;
>>>>>>> 204fee4b
}

/**
 * Use this component to render a login view, that updates
 * the state of the {@link AuthController} based on the result
 * @constructor
 * @category Firebase
 */
export function FirebaseLoginView({
                                      skipLoginButtonEnabled,
                                      logo,
                                      signInOptions,
                                      firebaseApp,
                                      authDelegate,
<<<<<<< HEAD
                                      noUserComponent,
                                      displaySignupScreen = true
=======
                                      NoUserComponent,
                                      disableSignupScreen = false
>>>>>>> 204fee4b
                                  }: FirebaseLoginViewProps) {
    const classes = useStyles();
    const authController = useAuthController();
    const modeState = useModeState();

    const [passwordLoginSelected, setPasswordLoginSelected] = useState(false);

    const resolvedSignInOptions: FirebaseSignInProvider[] = signInOptions.map((o) => {
        if (typeof o === "object") {
            return o.provider;
        } else return o as FirebaseSignInProvider;
    })

    function buildErrorView() {
        let errorView: any;
        const ignoredCodes = ["auth/popup-closed-by-user", "auth/cancelled-popup-request"];
        if (authDelegate.authError) {
            if (authDelegate.authError.code === "auth/operation-not-allowed") {
                errorView =
                    <>
                        <Box p={1}>
                            <ErrorView
                                error={"You need to enable the corresponding login provider in your Firebase project"}/>
                        </Box>

                        {firebaseApp &&
                        <Box p={1}>
                            <a href={`https://console.firebase.google.com/project/${firebaseApp.options.projectId}/authentication/providers`}
                               rel="noopener noreferrer"
                               target="_blank">
                                <Button variant="text"
                                        color="primary">
                                    Open Firebase configuration
                                </Button>
                            </a>
                        </Box>}
                    </>;
            } else if (!ignoredCodes.includes(authDelegate.authError.code)) {
                console.error(authDelegate.authError);
                errorView =
                    <Box p={1}>
                        <ErrorView error={authDelegate.authError.message}/>
                    </Box>;
            }
        }
        return errorView;
    }

    let logoComponent;
    if (logo) {
        logoComponent = <img className={classes.logo}
                             src={logo}
                             alt={"Logo"}/>;
    } else {
        logoComponent = <div className={classes.logo}>
            <FireCMSLogo/>
        </div>;
    }

    let notAllowedMessage: string | undefined;
    if (authController.notAllowedError) {
        if (typeof authController.notAllowedError === "string") {
            notAllowedMessage = authController.notAllowedError;
        } else if (authController.notAllowedError instanceof Error) {
            notAllowedMessage = authController.notAllowedError.message;
        } else {
            notAllowedMessage = "It looks like you don't have access to the CMS, based on the specified Authenticator configuration";
        }
    }


    return (
        <Fade
            in={true}
            timeout={500}
            mountOnEnter
            unmountOnExit>
            <Box sx={{
                display: "flex",
                flexDirection: "column",
                justifyContent: "center",
                alignItems: "center",
                minHeight: "100vh",
                p: 2
            }}>
                <Box sx={{
                    display: "flex",
                    flexDirection: "column",
                    alignItems: "center",
                    width: "100%",
                    maxWidth: 340
                }}>

                    <Box m={1}>
                        {logoComponent}
                    </Box>

                    {notAllowedMessage &&
                    <Box p={2}>
                        <ErrorView
                            error={notAllowedMessage}/>
                    </Box>}

                    {buildErrorView()}

                    {!passwordLoginSelected && <>

                        {buildOauthLoginButtons(authDelegate, resolvedSignInOptions, modeState.mode)}

                        {resolvedSignInOptions.includes("password") &&
                        <LoginButton
                            text={"Email/password"}
                            icon={<EmailIcon fontSize={"large"}/>}
                            onClick={() => setPasswordLoginSelected(true)}/>}


                        {resolvedSignInOptions.includes("anonymous") &&
                        <LoginButton
                            text={"Log in anonymously"}
                            icon={<PersonOutlineIcon fontSize={"large"}/>}
                            onClick={authDelegate.anonymousLogin}/>}

                        {skipLoginButtonEnabled &&
                        <Box m={1}>
                            <Button onClick={authDelegate.skipLogin}>
                                Skip login
                            </Button>
                        </Box>
                        }

                    </>}

                    {passwordLoginSelected && <LoginForm
                        authDelegate={authDelegate}
                        onClose={() => setPasswordLoginSelected(false)}
                        mode={modeState.mode}
<<<<<<< HEAD
                        CustomNoUserFound={noUserComponent}
                        displaySignupScreen={displaySignupScreen}
                        />}
=======
                        NoUserComponent={NoUserComponent}
                        disableSignupScreen={disableSignupScreen}
                    />}
>>>>>>> 204fee4b

                </Box>
            </Box>
        </Fade>
    );
}

function LoginButton({
                         icon,
                         onClick,
                         text
                     }: { icon: React.ReactNode, onClick: () => void, text: string }) {
    return (
        <Box m={0.5} width={"100%"}>
            <Button fullWidth
                    variant="outlined"
                    onClick={onClick}>
                <Box sx={{
                    p: "1",
                    display: "flex",
                    width: "240px",
                    height: "32px",
                    alignItems: "center",
                    justifyItems: "center"
                }}>
                    <Box sx={{
                        display: "flex",
                        flexDirection: "column",
                        width: "32px",
                        alignItems: "center",
                        justifyItems: "center"
                    }}>
                        {icon}
                    </Box>
                    <Box sx={{
                        flexGrow: 1,
                        pl: 2,
                        textAlign: "center"
                    }}>{text}</Box>
                </Box>
            </Button>
        </Box>
    )
}

function LoginForm({
                       onClose,
                       authDelegate,
                       mode,
<<<<<<< HEAD
                       CustomNoUserFound,
                       displaySignupScreen
                   }: { onClose: () => void, authDelegate: FirebaseAuthDelegate, mode: "light" | "dark", CustomNoUserFound: ReactNode | undefined, displaySignupScreen:boolean }) {
=======
                       NoUserComponent,
                       disableSignupScreen
                   }: {
    onClose: () => void,
    authDelegate: FirebaseAuthDelegate,
    mode: "light" | "dark",
    NoUserComponent?: ReactNode,
    disableSignupScreen: boolean
}) {
>>>>>>> 204fee4b

    const passwordRef = useRef<HTMLInputElement | null>(null);

    const [email, setEmail] = useState<string>();
    const [availableProviders, setAvailableProviders] = useState<string[] | undefined>();
    const [password, setPassword] = useState<string>();

    const shouldShowEmail = availableProviders === undefined;
    const loginMode = availableProviders && availableProviders.includes("password");
    const otherProvidersMode = availableProviders && !availableProviders.includes("password") && availableProviders.length > 0;
    const registrationMode = availableProviders && !availableProviders.includes("password");

    useEffect(() => {
        console.log("loginMode", loginMode);
        if ((loginMode || registrationMode) && passwordRef.current) {
            passwordRef.current.focus()
        }
    }, [loginMode, registrationMode]);

    useEffect(() => {
        if (!document) return;
        const escFunction = (event: any) => {
            if (event.keyCode === 27) {
                onClose();
            }
        };
        document.addEventListener("keydown", escFunction, false);
        return () => {
            document.removeEventListener("keydown", escFunction, false);
        };
    }, [document]);

    function handleEnterEmail() {
        if (email) {
<<<<<<< HEAD
            authDelegate.fetchSignInMethodsForEmail(email).then((availableProviders)=> {
=======
            authDelegate.fetchSignInMethodsForEmail(email).then((availableProviders) => {
>>>>>>> 204fee4b
                console.log(availableProviders);
                setAvailableProviders(availableProviders)
            });
        }
    }

    function handleEnterPassword() {
        if (email && password) {
            authDelegate.emailPasswordLogin(email, password);
        }
    }

    function handleRegistration() {
        if (email && password) {
            authDelegate.createUserWithEmailAndPassword(email, password);
        }
    }

    const onBackPressed = () => {
        if (shouldShowEmail) {
            onClose();
        } else {
            setAvailableProviders(undefined);
        }
    }

    const handleSubmit = (event: any) => {
        event.preventDefault();
        if (shouldShowEmail) {
            handleEnterEmail();
        } else if (loginMode) {
            handleEnterPassword();
        } else if (registrationMode) {
            handleRegistration();
        }
    }

    const label = registrationMode
        ? "No user found with that email. Pick a password to create a new account"
        : (loginMode ? "Please enter your password" : "Please enter your email");
    const button = registrationMode ? "Create account" : (loginMode ? "Login" : "Ok");

    if (otherProvidersMode) {
        return (
            <Grid container spacing={1}>
                <Grid item xs={12}>
                    <IconButton
                        onClick={onBackPressed}>
                        <ArrowBackIcon sx={{ width: 20, height: 20 }}/>
                    </IconButton>
                </Grid>

                <Grid item xs={12} sx={{ p: 1 }}>
                    <Typography align={"center"} variant={"subtitle2"}>
                        You already have an account
                    </Typography>
                    <Typography align={"center"} variant={"body2"}>
                        You can use one of these
                        methods to login with {email}
                    </Typography>
                </Grid>

                <Grid item xs={12}>
                    {availableProviders && buildOauthLoginButtons(authDelegate, availableProviders, mode)}
                </Grid>
            </Grid>
        );
    }

    return (
        <Slide
            direction="up"
            in={true}
            mountOnEnter
            unmountOnExit>
            <form onSubmit={handleSubmit}>
                <Grid container spacing={1}>
                    <Grid item xs={12}>
                        <IconButton
                            onClick={onBackPressed}>
                            <ArrowBackIcon sx={{ width: 20, height: 20 }}/>
                        </IconButton>
                    </Grid>

<<<<<<< HEAD
                    <Grid item xs={12} sx={{ p: 1,
                        display: (registrationMode && !displaySignupScreen) ? "none": "flex",
=======
                    <Grid item xs={12} sx={{
                        p: 1,
                        display: (registrationMode && disableSignupScreen) ? "none" : "flex"
>>>>>>> 204fee4b
                    }}>
                        <Typography align={"center"}
                                    variant={"subtitle2"}>{label}</Typography>
                    </Grid>

                    <Grid item xs={12}
                          sx={{ display: shouldShowEmail ? "inherit" : "none" }}>
                        <TextField placeholder="Email" fullWidth autoFocus
                                   value={email}
                                   disabled={authDelegate.authLoading}
                                   type="email"
                                   onChange={(event) => setEmail(event.target.value)}/>
                    </Grid>
<<<<<<< HEAD
                    {registrationMode && CustomNoUserFound}
                    <Grid item xs={12}
                          sx={{ display: loginMode || (registrationMode && displaySignupScreen) ? "inherit" : "none" }}>
=======

                    <Grid item xs={12}>
                        {registrationMode && NoUserComponent}
                    </Grid>

                    <Grid item xs={12}
                          sx={{ display: loginMode || (registrationMode && !disableSignupScreen) ? "inherit" : "none" }}>
>>>>>>> 204fee4b
                        <TextField placeholder="Password" fullWidth
                                   value={password}
                                   disabled={authDelegate.authLoading}
                                   inputRef={passwordRef}
                                   type="password"
                                   onChange={(event) => setPassword(event.target.value)}/>
                    </Grid>

                    <Grid item xs={12}>
                        <Box sx={{
<<<<<<< HEAD
                            display: (registrationMode && !displaySignupScreen) ? "none": "flex",
=======
                            display: (registrationMode && disableSignupScreen) ? "none" : "flex",
>>>>>>> 204fee4b
                            justifyContent: "end",
                            alignItems: "center",
                            width: "100%"
                        }}>

                            {authDelegate.authLoading &&
                            <CircularProgress sx={{ p: 1 }} size={16}
                                              thickness={8}/>
                            }

                            <Button type="submit">
                                {button}
                            </Button>
                        </Box>
                    </Grid>
                </Grid>
            </form>
        </Slide>
    );

}

function buildOauthLoginButtons(authDelegate: FirebaseAuthDelegate, providers: string[], mode: "light" | "dark") {
    return <>
        {providers.includes("google.com") && <LoginButton
            text={"Sign in with Google"}
            icon={googleIcon(mode)}
            onClick={authDelegate.googleLogin}/>}

        {providers.includes("microsoft.com") && <LoginButton
            text={"Sign in with Microsoft"}
            icon={microsoftIcon(mode)}
            onClick={authDelegate.microsoftLogin}/>}

        {providers.includes("apple.com") && <LoginButton
            text={"Sign in with Apple"}
            icon={appleIcon(mode)}
            onClick={authDelegate.appleLogin}/>}

        {providers.includes("github.com") && <LoginButton
            text={"Sign in with Github"}
            icon={githubIcon(mode)}
            onClick={authDelegate.githubLogin}/>}

        {providers.includes("facebook.com") && <LoginButton
            text={"Sign in with Facebook"}
            icon={facebookIcon(mode)}
            onClick={authDelegate.facebookLogin}/>}

        {providers.includes("twitter.com") && <LoginButton
            text={"Sign in with Twitter"}
            icon={twitterIcon(mode)}
            onClick={authDelegate.twitterLogin}/>}
    </>
}<|MERGE_RESOLUTION|>--- conflicted
+++ resolved
@@ -54,11 +54,6 @@
     logo?: string;
     signInOptions: Array<FirebaseSignInProvider | FirebaseSignInOption>;
     firebaseApp: FirebaseApp;
-<<<<<<< HEAD
-    authDelegate: FirebaseAuthDelegate
-    displaySignupScreen?: boolean;
-    noUserComponent?: ReactNode
-=======
     authDelegate: FirebaseAuthDelegate;
     /**
      * Prevent users from creating new users in when the `signInOptions` value
@@ -66,7 +61,6 @@
      */
     disableSignupScreen?: boolean;
     NoUserComponent?: ReactNode;
->>>>>>> 204fee4b
 }
 
 /**
@@ -81,13 +75,8 @@
                                       signInOptions,
                                       firebaseApp,
                                       authDelegate,
-<<<<<<< HEAD
-                                      noUserComponent,
-                                      displaySignupScreen = true
-=======
                                       NoUserComponent,
                                       disableSignupScreen = false
->>>>>>> 204fee4b
                                   }: FirebaseLoginViewProps) {
     const classes = useStyles();
     const authController = useAuthController();
@@ -224,15 +213,9 @@
                         authDelegate={authDelegate}
                         onClose={() => setPasswordLoginSelected(false)}
                         mode={modeState.mode}
-<<<<<<< HEAD
-                        CustomNoUserFound={noUserComponent}
-                        displaySignupScreen={displaySignupScreen}
-                        />}
-=======
                         NoUserComponent={NoUserComponent}
                         disableSignupScreen={disableSignupScreen}
                     />}
->>>>>>> 204fee4b
 
                 </Box>
             </Box>
@@ -282,11 +265,6 @@
                        onClose,
                        authDelegate,
                        mode,
-<<<<<<< HEAD
-                       CustomNoUserFound,
-                       displaySignupScreen
-                   }: { onClose: () => void, authDelegate: FirebaseAuthDelegate, mode: "light" | "dark", CustomNoUserFound: ReactNode | undefined, displaySignupScreen:boolean }) {
-=======
                        NoUserComponent,
                        disableSignupScreen
                    }: {
@@ -296,7 +274,6 @@
     NoUserComponent?: ReactNode,
     disableSignupScreen: boolean
 }) {
->>>>>>> 204fee4b
 
     const passwordRef = useRef<HTMLInputElement | null>(null);
 
@@ -331,11 +308,7 @@
 
     function handleEnterEmail() {
         if (email) {
-<<<<<<< HEAD
-            authDelegate.fetchSignInMethodsForEmail(email).then((availableProviders)=> {
-=======
             authDelegate.fetchSignInMethodsForEmail(email).then((availableProviders) => {
->>>>>>> 204fee4b
                 console.log(availableProviders);
                 setAvailableProviders(availableProviders)
             });
@@ -420,14 +393,9 @@
                         </IconButton>
                     </Grid>
 
-<<<<<<< HEAD
-                    <Grid item xs={12} sx={{ p: 1,
-                        display: (registrationMode && !displaySignupScreen) ? "none": "flex",
-=======
                     <Grid item xs={12} sx={{
                         p: 1,
                         display: (registrationMode && disableSignupScreen) ? "none" : "flex"
->>>>>>> 204fee4b
                     }}>
                         <Typography align={"center"}
                                     variant={"subtitle2"}>{label}</Typography>
@@ -441,11 +409,6 @@
                                    type="email"
                                    onChange={(event) => setEmail(event.target.value)}/>
                     </Grid>
-<<<<<<< HEAD
-                    {registrationMode && CustomNoUserFound}
-                    <Grid item xs={12}
-                          sx={{ display: loginMode || (registrationMode && displaySignupScreen) ? "inherit" : "none" }}>
-=======
 
                     <Grid item xs={12}>
                         {registrationMode && NoUserComponent}
@@ -453,7 +416,6 @@
 
                     <Grid item xs={12}
                           sx={{ display: loginMode || (registrationMode && !disableSignupScreen) ? "inherit" : "none" }}>
->>>>>>> 204fee4b
                         <TextField placeholder="Password" fullWidth
                                    value={password}
                                    disabled={authDelegate.authLoading}
@@ -464,11 +426,7 @@
 
                     <Grid item xs={12}>
                         <Box sx={{
-<<<<<<< HEAD
-                            display: (registrationMode && !displaySignupScreen) ? "none": "flex",
-=======
                             display: (registrationMode && disableSignupScreen) ? "none" : "flex",
->>>>>>> 204fee4b
                             justifyContent: "end",
                             alignItems: "center",
                             width: "100%"

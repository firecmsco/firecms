import React from "react";

import firebase from "firebase/app";
import "firebase/auth";
import "firebase/storage";

import { CMSAppProps } from "./CMSAppProps";
import { CMSMainView } from "./CMSMainView";
import { CMSAppProvider } from "./CMSAppProvider";
import { BrowserRouter as Router } from "react-router-dom";
import CircularProgressCenter from "./internal/CircularProgressCenter";
import CssBaseline from "@material-ui/core/CssBaseline";

import { ThemeProvider } from "@material-ui/core/styles";
import { createCMSDefaultTheme } from "./theme";
<<<<<<< HEAD
import { FirestoreDatasource } from "../models/data/firestore_datasource";

=======
import { initCMSFirebase } from "./initCMSFirebase";
import { LoginView } from "./LoginView";
import { FirestoreDatasource } from "../models/data/firestore_datasource";

const DEFAULT_SIGN_IN_OPTIONS = [
    firebase.auth.GoogleAuthProvider.PROVIDER_ID
];


>>>>>>> 5edba275
/**
 * Main entry point for FireCMS. You can use this component as a full app,
 * by specifying collections and entity schemas.
 *
 * This component is in charge of initialising Firebase, with the given
 * configuration object.
 *
 * If you are building a larger app and need finer control, you can use
 * {@link CMSAppProvider} and {@link CMSMainView} instead.
 *
 * @param props
 * @constructor
 * @category Core
 */
export function CMSApp({
                           name,
                           logo,
                           toolbarExtraWidget,
                           authentication,
                           schemaResolver,
                           navigation,
                           allowSkipLogin,
                           signInOptions,
                           firebaseConfig,
                           onFirebaseInit,
                           primaryColor,
                           secondaryColor,
                           fontFamily,
                           dateTimeFormat,
                           locale
                       }: CMSAppProps) {

    const {
        firebaseConfigLoading,
        usedFirebaseConfig,
        configError,
        firebaseConfigError
    } = initCMSFirebase(onFirebaseInit, firebaseConfig);

    if (configError) {
        return <div> {configError} </div>;
    }

    if (firebaseConfigError) {
        return <div>
            It seems like the provided Firebase config is not correct. If you
            are using the credentials provided automatically by Firebase
            Hosting, make sure you link your Firebase app to Firebase
            Hosting.
        </div>;
    }

    if (firebaseConfigLoading || !usedFirebaseConfig) {
        return <CircularProgressCenter/>;
    }

    const mode: "light" | "dark" = "light";
    const theme = createCMSDefaultTheme({
        mode,
        primaryColor,
        secondaryColor,
        fontFamily
    });

    return (
        <ThemeProvider theme={theme}>
<<<<<<< HEAD
            <CMSAppProvider {...props}
                            dataSource={FirestoreDatasource}
                            firebaseConfig={usedFirebaseConfig}>
                <CssBaseline/>
                <CMSMainView {...props}/>
            </CMSAppProvider>
=======
            <CssBaseline/>
            <Router>
                <CMSAppProvider navigation={navigation}
                                authentication={authentication}
                                firebaseConfig={usedFirebaseConfig}
                                schemaResolver={schemaResolver}
                                dateTimeFormat={dateTimeFormat}
                                dataSource={FirestoreDatasource}
                                locale={locale}>
                    {({ authController, cmsAppContext }) => {
                        if (!authController.canAccessMainView) {
                            return (
                                <LoginView
                                    logo={logo}
                                    skipLoginButtonEnabled={allowSkipLogin}
                                    signInOptions={signInOptions ?? DEFAULT_SIGN_IN_OPTIONS}
                                    firebaseConfig={usedFirebaseConfig}/>
                            );
                        }
                        return <CMSMainView name={name}
                                            logo={logo}
                                            toolbarExtraWidget={toolbarExtraWidget}/>;
                    }}
                </CMSAppProvider>
            </Router>
>>>>>>> 5edba275
        </ThemeProvider>
    );
}<|MERGE_RESOLUTION|>--- conflicted
+++ resolved
@@ -13,10 +13,6 @@
 
 import { ThemeProvider } from "@material-ui/core/styles";
 import { createCMSDefaultTheme } from "./theme";
-<<<<<<< HEAD
-import { FirestoreDatasource } from "../models/data/firestore_datasource";
-
-=======
 import { initCMSFirebase } from "./initCMSFirebase";
 import { LoginView } from "./LoginView";
 import { FirestoreDatasource } from "../models/data/firestore_datasource";
@@ -26,7 +22,6 @@
 ];
 
 
->>>>>>> 5edba275
 /**
  * Main entry point for FireCMS. You can use this component as a full app,
  * by specifying collections and entity schemas.
@@ -93,14 +88,6 @@
 
     return (
         <ThemeProvider theme={theme}>
-<<<<<<< HEAD
-            <CMSAppProvider {...props}
-                            dataSource={FirestoreDatasource}
-                            firebaseConfig={usedFirebaseConfig}>
-                <CssBaseline/>
-                <CMSMainView {...props}/>
-            </CMSAppProvider>
-=======
             <CssBaseline/>
             <Router>
                 <CMSAppProvider navigation={navigation}
@@ -126,7 +113,6 @@
                     }}
                 </CMSAppProvider>
             </Router>
->>>>>>> 5edba275
         </ThemeProvider>
     );
 }
import React from "react";
import {
    Box,
    Divider,
    Drawer,
    Link,
    List,
    ListItem,
    ListItemText,
    Theme,
    Typography,
} from "@material-ui/core";
import createStyles from '@material-ui/styles/createStyles';
import makeStyles from '@material-ui/styles/makeStyles';
import { Link as ReactLink } from "react-router-dom";
<<<<<<< HEAD
import { CMSView, EntityCollection } from "../models";
import { computeNavigation } from "./navigation";
=======
import { CMSView, EntityCollection, Navigation } from "../models";
import { computeNavigation, NavigationEntry } from "./navigation";
>>>>>>> 5edba275


const drawerWidth = 280;
const useStyles = makeStyles((theme: Theme) =>
    createStyles({
        logo: {
            padding: theme.spacing(3),
            maxWidth: drawerWidth
        },
        drawerPaper: {
            width: drawerWidth
            // letterSpacing: "1px"
        }
    })
);


interface CMSDrawerProps {
    logo: string | undefined,
    drawerOpen: boolean,
    closeDrawer: () => any,
    navigation:Navigation;
}

export function CMSDrawer({
                              logo,
                              closeDrawer,
                              drawerOpen,
                              navigation
                          }: CMSDrawerProps) {

    const classes = useStyles();
    const {
        navigationEntries,
        groups
    } = computeNavigation(navigation, false);

    const ungroupedNavigationViews = Object.values(navigationEntries).filter(e => !e.group);

    function createNavigationListItem(index: number, group: string, entry: NavigationEntry) {
        return <ListItem
            button
            key={`navigation_${index}`}
            component={ReactLink}
            to={entry.url}
        >
            <ListItemText
                primary={entry.name.toUpperCase()}
                primaryTypographyProps={{ variant: "subtitle2" }}
                onClick={closeDrawer}/>
        </ListItem>;
    }

    return <Drawer
        variant="temporary"
        anchor={"left"}
        open={drawerOpen}
        onClose={closeDrawer}
        classes={{
            paper: classes.drawerPaper
        }}
        ModalProps={{
            keepMounted: true
        }}
    >

        {logo &&
        <Link
            key={`breadcrumb-home`}
            color="inherit"
            onClick={closeDrawer}
            component={ReactLink}
            to={"/"}>
            <img className={classes.logo} src={logo} alt={"Logo"}/>
        </Link>}

        <List>

            {groups.map((group) => (
                <React.Fragment
                    key={`drawer_group_${group}`}>
                    <Divider key={`divider_${group}`}/>
                    <Box pt={2} pl={2} pr={2} pb={0.5}>
                        <Typography variant={"caption"} color={"textSecondary"}
                                    className={"weight-500"}>
                            {group.toUpperCase()}
                        </Typography>
                    </Box>
                    {Object.values(navigationEntries)
                        .filter(e => e.group === group)
                        .map((view, index) => createNavigationListItem(index, group, view))}
                </React.Fragment>
            ))}

            {ungroupedNavigationViews.length > 0 &&
            <Divider key={`divider_ungrouped`}/>}

            {ungroupedNavigationViews.map((view, index) => createNavigationListItem(index, "none", view))}

        </List>

    </Drawer>;
}<|MERGE_RESOLUTION|>--- conflicted
+++ resolved
@@ -13,13 +13,8 @@
 import createStyles from '@material-ui/styles/createStyles';
 import makeStyles from '@material-ui/styles/makeStyles';
 import { Link as ReactLink } from "react-router-dom";
-<<<<<<< HEAD
-import { CMSView, EntityCollection } from "../models";
-import { computeNavigation } from "./navigation";
-=======
 import { CMSView, EntityCollection, Navigation } from "../models";
 import { computeNavigation, NavigationEntry } from "./navigation";
->>>>>>> 5edba275
 
 
 const drawerWidth = 280;

--- conflicted
+++ resolved
@@ -39,7 +39,6 @@
     return undefined;
 }
 
-<<<<<<< HEAD
 export function removeFunctions(o: object | undefined): any {
     if (typeof o === "object") {
         return Object.entries(o)
@@ -54,7 +53,8 @@
             .reduce((a, b) => ({ ...a, ...b }), {});
     }
     return o;
-=======
+}
+
 export function getHashValue<T>(v: T) {
     if (!v) return null;
     if (typeof v === "object") {
@@ -66,5 +66,4 @@
             return hash(v);
     }
     return hash(v, { ignoreUnknown: true });
->>>>>>> ee3f8b17
 }
import React, { useCallback, useEffect, useMemo, useState } from "react";

import { Link as ReactLink } from "react-router-dom";
import {
    Box,
    Button,
    IconButton,
    Popover,
    Tooltip,
    Typography,
    useMediaQuery,
    useTheme
} from "@mui/material";
import { Add, Delete, Settings } from "@mui/icons-material";

import {
    AnyProperty,
    CollectionSize,
    Entity,
    EntityCollection,
    LocalEntityCollection,
    LocalEntitySchema,
    SelectionController
} from "../../models";
import { CollectionTable, OnColumnResizeParams } from "./CollectionTable";

import { CollectionRowActions } from "./CollectionTable/internal/CollectionRowActions";
import { DeleteEntityDialog } from "./CollectionTable/internal/DeleteEntityDialog";
import { ExportButton } from "./CollectionTable/internal/ExportButton";

import { canCreate, canDelete, canEdit } from "../util/permissions";
import { Markdown } from "../../preview";
import {
    useAuthController,
    useFireCMSContext,
    useNavigation,
    useSideEntityController
} from "../../hooks";
import { mergeDeep } from "../util/objects";
import { useUserConfigurationPersistence } from "../../hooks/useUserConfigurationPersistence";

/**
 * @category Components
 */
export interface EntityCollectionViewProps<M extends { [Key: string]: any }> {

    /**
     * Absolute path this collection view points to
     */
    path: string;

    /**
     * Entity collection props
     */
    collection: EntityCollection<M>;

    /**
     * Include an icon to be able to edit this collection
     */
    editable?: boolean;

}


export function useSelectionController<M = any>(): SelectionController {

    const [selectedEntities, setSelectedEntities] = useState<Entity<M>[]>([]);

    const toggleEntitySelection = useCallback((entity: Entity<M>) => {
        let newValue;
        if (selectedEntities.map(e => e.id).includes(entity.id)) {
            newValue = selectedEntities.filter((item: Entity<M>) => item.id !== entity.id);
        } else {
            newValue = [...selectedEntities, entity];
        }
        setSelectedEntities(newValue);
    }, [selectedEntities]);

    const isEntitySelected = useCallback((entity: Entity<M>) => selectedEntities.map(e => e.id).includes(entity.id), [selectedEntities]);

    return {
        selectedEntities,
        setSelectedEntities,
        isEntitySelected,
        toggleEntitySelection
    };
}

/**
 * This component is in charge of binding a datasource path with an {@link EntityCollection}
 * where it's configuration is defined. It includes an infinite scrolling table,
 * 'Add' new entities button,
 *
 * This component is the default one used for displaying entity collections
 * and is in charge of generating all the specific actions and customization
 * of the lower level {@link CollectionTable}
 *
 * Please **note** that you only need to use this component if you are building
 * a custom view. If you just need to create a default view you can do it
 * exclusively with config options.
 *
 * If you need a lower level implementation with more granular options, you
 * can use {@link CollectionTable}.
 *
 * If you need a table that is not bound to the datasource or entities and
 * properties at all, you can check {@link Table}
 *
 * @param path
 * @param collection
 * @constructor
 * @category Components
 */
export function EntityCollectionView<M extends { [Key: string]: any }>({
                                                                           path,
<<<<<<< HEAD
                                                                           collection: baseCollection,
                                                                           editable
=======
                                                                           collection: baseCollection
>>>>>>> 8c472067
                                                                       }: EntityCollectionViewProps<M>
) {

    const sideEntityController = useSideEntityController();
    const context = useFireCMSContext();
    const authController = useAuthController();
    const navigationContext = useNavigation();
    const userConfigPersistence = useUserConfigurationPersistence();

    const theme = useTheme();
    const largeLayout = useMediaQuery(theme.breakpoints.up("md"));

    const [deleteEntityClicked, setDeleteEntityClicked] = React.useState<Entity<M> | Entity<M>[] | undefined>(undefined);
    const collectionResolver = navigationContext.getCollectionResolver<M>(path);
    if (!collectionResolver) {
        throw Error(`Couldn't find the corresponding collection view for the path: ${path}`);
    }

<<<<<<< HEAD
=======
    const onCollectionModifiedForUser = useCallback((partialCollection: PartialEntityCollection<any>) => {
        navigationContext.onCollectionModifiedForUser(path, partialCollection);
    }, [path]);

>>>>>>> 8c472067
    const collection: EntityCollection<M> = collectionResolver ?? baseCollection;

    const { schemaResolver } = collectionResolver;
    const schema = schemaResolver({});

    const exportable = collection.exportable === undefined || collection.exportable;

    const selectionEnabled = collection.selectionEnabled === undefined || collection.selectionEnabled;
    const hoverRow = collection.inlineEditing !== undefined && !collection.inlineEditing;

    const [anchorEl, setAnchorEl] = React.useState<HTMLElement | null>(null);

    const selectionController = useSelectionController<M>();
    const usedSelectionController = collection.selectionController ?? selectionController;
    const {
        selectedEntities,
        toggleEntitySelection,
        isEntitySelected,
        setSelectedEntities
    } = usedSelectionController;

    useEffect(() => {
        setDeleteEntityClicked(undefined);
    }, [selectedEntities]);

    const onEntityClick = useCallback((entity: Entity<M>) => {
        return sideEntityController.open({
            entityId: entity.id,
            path,
            permissions: collection.permissions,
            schema: schema,
            subcollections: collection.subcollections,
            callbacks: collection.callbacks,
            updateUrl: true
        });
    }, [path, collection, sideEntityController]);

    const onNewClick = useCallback((e: React.MouseEvent) => {
        e.stopPropagation();
        return sideEntityController.open({
            path,
            permissions: collection.permissions,
            schema: schema,
            subcollections: collection.subcollections,
            callbacks: collection.callbacks,
            updateUrl: true
        });
    }, [path, collection, sideEntityController]);

    const internalOnEntityDelete = useCallback((_path: string, entity: Entity<M>) => {
        setSelectedEntities(selectedEntities.filter((e) => e.id !== entity.id));
    }, [selectedEntities, setSelectedEntities]);

    const internalOnMultipleEntitiesDelete = useCallback((_path: string, entities: Entity<M>[]) => {
        setSelectedEntities([]);
        setDeleteEntityClicked(undefined);
    }, [setSelectedEntities]);

    const checkInlineEditing = useCallback((entity: Entity<any>) => {
        if (!canEdit(collection.permissions, entity, authController, path, context)) {
            return false;
        }
        return collection.inlineEditing === undefined || collection.inlineEditing;
    }, [collection.inlineEditing, collection.permissions, path]);

    const onCollectionModifiedForUser = useCallback(<M extends any>(path: string, partialCollection: LocalEntityCollection<M>) => {
        if (userConfigPersistence) {
            const currentStoredConfig = userConfigPersistence.getCollectionConfig(path);
            userConfigPersistence.onCollectionModified(path, mergeDeep(currentStoredConfig, partialCollection));
        }
    }, [userConfigPersistence]);

    const onSchemaModifiedForUser = useCallback(<M extends any>(path: string, partialSchema: LocalEntitySchema<M>) => {
        if (userConfigPersistence) {
            const currentStoredConfig = userConfigPersistence.getSchemaConfig(path);
            userConfigPersistence.onPartialSchemaModified(path, mergeDeep(currentStoredConfig, partialSchema));
        }
    }, [userConfigPersistence]);

    const onColumnResize = useCallback(({
                                            width,
                                            key
                                        }: OnColumnResizeParams) => {
        // Only for property columns
        if (!schema.properties[key]) return;
        const property: Partial<AnyProperty> = { columnWidth: width };
<<<<<<< HEAD
        const localSchema: LocalEntitySchema<any> = { properties: { [key as keyof M]: property } };
        onSchemaModifiedForUser(path, localSchema);
    }, [path, collection]);

    const onSizeChanged = useCallback((size: CollectionSize) => {
        if (userConfigPersistence)
            onCollectionModifiedForUser(path, { defaultSize: size })
    }, [path, collection]);
=======
        const updatedFields: PartialEntityCollection<any> = { schema: { properties: { [key as keyof M]: property } } };
        if (onCollectionModifiedForUser)
            onCollectionModifiedForUser(updatedFields)
    }, [collection.schema.properties, onCollectionModifiedForUser]);

    const onSizeChanged = useCallback((size: CollectionSize) => {
        if (onCollectionModifiedForUser)
            onCollectionModifiedForUser({ defaultSize: size })
    }, [onCollectionModifiedForUser]);
>>>>>>> 8c472067

    const open = anchorEl != null;
    const title = useMemo(() => (
        <div style={{
            padding: "4px"
        }}>

            <Typography
                variant="h6"
                style={{
                    lineHeight: "1.0",
                    textOverflow: "ellipsis",
                    whiteSpace: "nowrap",
                    overflow: "hidden",
                    maxWidth: "160px",
                    cursor: collection.description ? "pointer" : "inherit"
                }}
                onClick={collection.description
                    ? (e) => {
                        setAnchorEl(e.currentTarget);
                        e.stopPropagation();
                    }
                    : undefined}
            >
                {`${collection.name}`}
            </Typography>
            <Typography
                style={{
                    display: "block",
                    textOverflow: "ellipsis",
                    whiteSpace: "nowrap",
                    overflow: "hidden",
                    maxWidth: "160px",
                    direction: "rtl",
                    textAlign: "left"
                }}
                variant={"caption"}
                color={"textSecondary"}>
                {`/${path}`}
            </Typography>

            {collection.description &&
            <Popover
                id={"info-dialog"}
                open={open}
                anchorEl={anchorEl}
                elevation={1}
                onClose={() => {
                    setAnchorEl(null);
                }}
                anchorOrigin={{
                    vertical: "bottom",
                    horizontal: "center"
                }}
                transformOrigin={{
                    vertical: "top",
                    horizontal: "center"
                }}
            >

                <Box m={2}>
                    <Markdown source={collection.description}/>
                </Box>

            </Popover>
            }

        </div>
    ), [collection.description, collection.name, path, open, anchorEl]);

    const tableRowActionsBuilder = useCallback(({
                                                    entity,
                                                    size
                                                }: { entity: Entity<any>, size: CollectionSize }) => {

        const isSelected = isEntitySelected(entity);

        const createEnabled = canCreate(collection.permissions, authController, path, context);
        const editEnabled = canEdit(collection.permissions, entity, authController, path, context);
        const deleteEnabled = canDelete(collection.permissions, entity, authController, path, context);

        const onCopyClicked = (clickedEntity: Entity<M>) => sideEntityController.open({
            entityId: clickedEntity.id,
            path,
            copy: true,
            permissions: {
                edit: editEnabled,
                create: createEnabled,
                delete: deleteEnabled
            },
            schema: schema,
            subcollections: collection.subcollections,
            callbacks: collection.callbacks,
            updateUrl: true
        });

        const onEditClicked = (clickedEntity: Entity<M>) => sideEntityController.open({
            entityId: clickedEntity.id,
            path,
            permissions: {
                edit: editEnabled,
                create: createEnabled,
                delete: deleteEnabled
            },
            schema: schema,
            subcollections: collection.subcollections,
            callbacks: collection.callbacks,
            updateUrl: true
        });

        return (
            <CollectionRowActions
                entity={entity}
                isSelected={isSelected}
                selectionEnabled={selectionEnabled}
                size={size}
                toggleEntitySelection={toggleEntitySelection}
                onEditClicked={onEditClicked}
                onCopyClicked={createEnabled ? onCopyClicked : undefined}
                onDeleteClicked={deleteEnabled ? setDeleteEntityClicked : undefined}
            />
        );

    }, [usedSelectionController, sideEntityController, collection.permissions, authController, path]);

    const toolbarActionsBuilder = useCallback((_: { size: CollectionSize, data: Entity<any>[] }) => {

        const addButton = canCreate(collection.permissions, authController, path, context) && onNewClick && (largeLayout
            ? <Button
                onClick={onNewClick}
                startIcon={<Add/>}
                size="large"
                variant="contained"
                color="primary">
                Add {schema.name}
            </Button>
            : <Button
                onClick={onNewClick}
                size="medium"
                variant="contained"
                color="primary"
            >
                <Add/>
            </Button>);

        const multipleDeleteEnabled = selectedEntities.every((entity) => canDelete(collection.permissions, entity, authController, path, context));
        const onMultipleDeleteClick = (event: React.MouseEvent) => {
            event.stopPropagation();
            setDeleteEntityClicked(selectedEntities);
        };
        const multipleDeleteButton = selectionEnabled &&

            <Tooltip
                title={multipleDeleteEnabled ? "Multiple delete" : "You have selected one entity you cannot delete"}>
                <span>
                    {largeLayout && <Button
                        disabled={!(selectedEntities?.length) || !multipleDeleteEnabled}
                        startIcon={<Delete/>}
                        onClick={onMultipleDeleteClick}
                        color={"primary"}
                    >
                        <p style={{ minWidth: 24 }}>({selectedEntities?.length})</p>
                    </Button>}

                    {!largeLayout &&
                    <IconButton
                        color={"primary"}
                        disabled={!(selectedEntities?.length) || !multipleDeleteEnabled}
                        onClick={onMultipleDeleteClick}
                        size="large">
                        <Delete/>
                    </IconButton>}
                </span>
            </Tooltip>;

        const extraActions = collection.extraActions
            ? collection.extraActions({
                path,
                collection,
                selectionController: usedSelectionController,
                context
            })
            : undefined;

        const exportButton = exportable &&
            <ExportButton schemaResolver={schemaResolver}
                          exportConfig={typeof collection.exportable === "object" ? collection.exportable : undefined}
                          path={path}/>;

        const editButton = editable &&
            <IconButton
                component={ReactLink}
                to={navigationContext.buildUrlEditCollectionPath({ path })}>
                <Settings color="primary"/>
            </IconButton>;

        return (
            <>
                {extraActions}
                {multipleDeleteButton}
                {exportButton}
                {editButton}
                {addButton}
            </>
        );
    }, [usedSelectionController, path, collection, largeLayout]);

    return (
        <>

            <CollectionTable
                key={`collection_table_${path}`}
                title={title}
                path={path}
                collection={collection}
                schemaResolver={schemaResolver}
                onSizeChanged={onSizeChanged}
                inlineEditing={checkInlineEditing}
                onEntityClick={onEntityClick}
                onColumnResize={onColumnResize}
                tableRowActionsBuilder={tableRowActionsBuilder}
                toolbarActionsBuilder={toolbarActionsBuilder}
                hoverRow={hoverRow}
            />

            <DeleteEntityDialog entityOrEntitiesToDelete={deleteEntityClicked}
                                path={path}
                                schemaResolver={schemaResolver}
                                callbacks={collection.callbacks}
                                open={!!deleteEntityClicked}
                                onEntityDelete={internalOnEntityDelete}
                                onMultipleEntitiesDelete={internalOnMultipleEntitiesDelete}
                                onClose={() => setDeleteEntityClicked(undefined)}/>
        </>
    );
}

export default EntityCollectionView;
<|MERGE_RESOLUTION|>--- conflicted
+++ resolved
@@ -112,12 +112,8 @@
  */
 export function EntityCollectionView<M extends { [Key: string]: any }>({
                                                                            path,
-<<<<<<< HEAD
                                                                            collection: baseCollection,
                                                                            editable
-=======
-                                                                           collection: baseCollection
->>>>>>> 8c472067
                                                                        }: EntityCollectionViewProps<M>
 ) {
 
@@ -136,13 +132,6 @@
         throw Error(`Couldn't find the corresponding collection view for the path: ${path}`);
     }
 
-<<<<<<< HEAD
-=======
-    const onCollectionModifiedForUser = useCallback((partialCollection: PartialEntityCollection<any>) => {
-        navigationContext.onCollectionModifiedForUser(path, partialCollection);
-    }, [path]);
-
->>>>>>> 8c472067
     const collection: EntityCollection<M> = collectionResolver ?? baseCollection;
 
     const { schemaResolver } = collectionResolver;
@@ -229,26 +218,14 @@
         // Only for property columns
         if (!schema.properties[key]) return;
         const property: Partial<AnyProperty> = { columnWidth: width };
-<<<<<<< HEAD
         const localSchema: LocalEntitySchema<any> = { properties: { [key as keyof M]: property } };
         onSchemaModifiedForUser(path, localSchema);
-    }, [path, collection]);
+    }, [schema.properties, onCollectionModifiedForUser]);
 
     const onSizeChanged = useCallback((size: CollectionSize) => {
         if (userConfigPersistence)
             onCollectionModifiedForUser(path, { defaultSize: size })
-    }, [path, collection]);
-=======
-        const updatedFields: PartialEntityCollection<any> = { schema: { properties: { [key as keyof M]: property } } };
-        if (onCollectionModifiedForUser)
-            onCollectionModifiedForUser(updatedFields)
-    }, [collection.schema.properties, onCollectionModifiedForUser]);
-
-    const onSizeChanged = useCallback((size: CollectionSize) => {
-        if (onCollectionModifiedForUser)
-            onCollectionModifiedForUser({ defaultSize: size })
     }, [onCollectionModifiedForUser]);
->>>>>>> 8c472067
 
     const open = anchorEl != null;
     const title = useMemo(() => (

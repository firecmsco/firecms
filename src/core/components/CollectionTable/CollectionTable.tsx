--- conflicted
+++ resolved
@@ -106,7 +106,7 @@
     const theme = useTheme();
     const largeLayout = useMediaQuery(theme.breakpoints.up("md"));
 
-    const resolvedSchema = schemaResolver({});
+    const resolvedSchema = useMemo(() => schemaResolver({}), []);
     const [size, setSize] = React.useState<CollectionSize>(resolvedSchema.defaultSize ?? "m");
 
     const initialFilter = resolvedSchema.initialFilter;
@@ -156,10 +156,6 @@
         return [...(resolvedSchema.additionalColumns ?? []), ...subcollectionColumns];
     }, [resolvedSchema, collection, path]);
 
-<<<<<<< HEAD
-=======
-    const resolvedSchema = useMemo(() => schemaResolver({}), []);
->>>>>>> ee3f8b17
     const displayedProperties = useColumnIds(collection, resolvedSchema, true);
 
     const uniqueFieldValidator: UniqueFieldValidator = useCallback(

import { getCellAlignment, getPropertyColumnWidth } from "./internal/common";
import {
    AdditionalColumnDelegate,
    CollectionSize,
    Entity,
    EntitySchemaResolver,
    EnumValues,
    FireCMSContext,
    Property,
    ResolvedEntitySchema
} from "../../../models";
import React, { useCallback, useEffect, useMemo } from "react";
import { TableCell } from "../Table/TableCell";
import { PreviewComponent, SkeletonComponent } from "../../../preview";
import { getPreviewSizeFrom } from "../../../preview/util";
import {
    CustomFieldValidator,
    mapPropertyToYup
} from "../../../form/validation";
import {
    OnCellChangeParams,
    PropertyTableCell
} from "./internal/PropertyTableCell";
import { ErrorBoundary } from "../../internal/ErrorBoundary";
import { useFireCMSContext } from "../../../hooks";
import { PopupFormField } from "./internal/popup_field/PopupFormField";
import { TableColumn, TableColumnFilter, TableEnumValues } from "../../index";
import { getIconForProperty } from "../../util/property_utils";
import {
    buildEnumLabel,
    enumToObjectEntries,
    isEnumValueDisabled
} from "../../util/enums";
import { computeSchema } from "../../utils";


export type ColumnsFromSchemaProps<M, AdditionalKey extends string, UserType> = {

    /**
     * Absolute collection path
     */
    path: string;

    /**
     * Use to resolve the schema properties for specific path, entity id or values
     */
    schemaResolver: EntitySchemaResolver<M>;

    /**
     * Properties displayed in this collection. If this property is not set
     * every property is displayed, you can filter
     */
    displayedProperties: string[];

    /**
     * You can add additional columns to the collection view by implementing
     * an additional column delegate.
     * Usually defined by the end user.
     */
    additionalColumns?: AdditionalColumnDelegate<M, AdditionalKey, UserType>[];

    /**
     * Can the table be edited inline
     */
    inlineEditing: ((entity: Entity<any>) => boolean) | boolean;

    /**
     * Size of the elements in the collection
     */
    size: CollectionSize;

    /**
     * Use this callback to validate if an entity field should be unique
     */
    uniqueFieldValidator?: UniqueFieldValidator;

    /**
     * Callback when the value of a cell has been edited
     * @param params
     */
    onCellValueChange?: OnCellValueChange<unknown, M>;

};

/**
 * @category Collection components
 */
export type UniqueFieldValidator = (props: { name: string, value: any, property: Property, entityId?: string }) => Promise<boolean>;

/**
 * Callback when a cell has changed in a table
 * @category Collection components
 */
export type OnCellValueChange<T, M extends { [Key: string]: any }> = (params: OnCellValueChangeParams<T, M>) => Promise<void>;

/**
 * Props passed in a callback when the content of a cell in a table has been edited
 * @category Collection components
 */
export interface OnCellValueChangeParams<T, M extends { [Key: string]: any }> {
    value: T,
    name: string,
    entity: Entity<M>,
    setSaved: (saved: boolean) => void
    setError: (e: Error) => void
}


export function checkInlineEditing<M>(inlineEditing: ((entity: Entity<any>) => boolean) | boolean, entity: Entity<M>) {
    if (typeof inlineEditing === "boolean") {
        return inlineEditing;
    } else if (typeof inlineEditing === "function") {
        return inlineEditing(entity);
    } else {
        return true;
    }
}

type SelectedCellProps<M> =
    {
        name: keyof M,
        columnIndex: number,
        cellRect: DOMRect;
        width: number,
        height: number,
        schemaResolver: EntitySchemaResolver<M>,
        entity: Entity<any>
    };


export function useBuildColumnsFromSchema<M, AdditionalKey extends string, UserType>({
                                                                                      schemaResolver,
                                                                                      additionalColumns,
                                                                                      displayedProperties,
                                                                                      path,
                                                                                      inlineEditing,
                                                                                      size,
                                                                                      onCellValueChange,
                                                                                      uniqueFieldValidator
                                                                                  }: ColumnsFromSchemaProps<M, AdditionalKey, UserType>
): { columns: TableColumn<M>[], popupFormField: React.ReactElement } {

    const context: FireCMSContext<UserType> = useFireCMSContext();

    const [selectedCell, setSelectedCell] = React.useState<SelectedCellProps<M> | undefined>(undefined);
    const [popupCell, setPopupCell] = React.useState<SelectedCellProps<M> | undefined>(undefined);
    const [focused, setFocused] = React.useState<boolean>(false);

    const [preventOutsideClick, setPreventOutsideClick] = React.useState<boolean>(false);

    const tableKey = React.useRef<string>(Math.random().toString(36));

    const additionalColumnsMap: Record<string, AdditionalColumnDelegate<M, string, UserType>> = useMemo(() => {
        return additionalColumns
            ? additionalColumns
                .map((aC) => ({ [aC.id]: aC }))
                .reduce((a, b) => ({ ...a, ...b }), [])
            : {};
    }, [additionalColumns]);

    // on ESC key press
    useEffect(() => {
        const escFunction = (event: any) => {
            if (event.keyCode === 27) {
                unselect();
            }
        };
        document.addEventListener("keydown", escFunction, false);
        return () => {
            document.removeEventListener("keydown", escFunction, false);
        };
    });

    const select = useCallback((cell?: SelectedCellProps<M>) => {
        setSelectedCell(cell);
        setFocused(true);
    }, []);

    const unselect = useCallback(() => {
        setSelectedCell(undefined);
        setFocused(false);
        setPreventOutsideClick(false);
    }, []);

    const onPopupClose = useCallback(() => {
        setPopupCell(undefined);
        setFocused(true);
    }, []);

    const buildFilterEnumValues = useCallback((values: EnumValues): TableEnumValues => enumToObjectEntries(values)
        .filter(([enumKey, labelOrConfig]) => !isEnumValueDisabled(labelOrConfig))
        .map(([enumKey, labelOrConfig]) => ({ [enumKey]: buildEnumLabel(labelOrConfig) as string }))
        .reduce((a, b) => ({ ...a, ...b }), {}), []);

    const buildFilterableFromProperty = useCallback((property: Property,
                                                     isArray: boolean = false): TableColumnFilter | undefined => {

        if (property.dataType === "number" || property.dataType === "string") {
            const title = property.title;
            const enumValues = property.enumValues;
            return {
                dataType: property.dataType,
                isArray,
                title,
                enumValues: enumValues ? buildFilterEnumValues(enumValues) : undefined
            };
        } else if (property.dataType === "array" && property.of) {
            return buildFilterableFromProperty(property.of, true);
        } else if (property.dataType === "boolean") {
            const title = property.title;
            return {
                dataType: property.dataType,
                isArray,
                title
            };
        } else if (property.dataType === "timestamp") {
            const title = property.title;
            return {
                dataType: property.dataType,
                isArray,
                title
            };
        }

        return undefined;

    }, [buildFilterEnumValues]);

    const resolvedSchema: ResolvedEntitySchema<M> = useMemo(() => computeSchema({
        schemaOrResolver: schemaResolver,
        path
    }), [schemaResolver, path]);

    const propertyCellRenderer = ({
                                      column,
                                      columnIndex,
                                      rowData,
                                      rowIndex
                                  }: any) => {


        const entity: Entity<M> = rowData;

        const name = column.dataKey as keyof M;

        const resolvedSchema = schemaResolver({
            entityId: entity.id,
            values: entity.values
        });
        const property = resolvedSchema.properties[name] as Property<any>;

        const inlineEditingEnabled = checkInlineEditing(inlineEditing, entity);

        if (!inlineEditingEnabled) {
            return (
                <TableCell
                    key={`preview_cell_${name}_${rowIndex}_${columnIndex}`}
                    size={size}
                    align={column.align}
                    disabled={true}>
                    <PreviewComponent
                        width={column.width}
                        height={column.height}
                        name={`preview_${name}_${rowIndex}_${columnIndex}`}
                        property={property}
                        value={entity.values[name]}
                        size={getPreviewSizeFrom(size)}
                    />
                </TableCell>
            );
        } else {

            const openPopup = (cellRect: DOMRect | undefined) => {
                if (!cellRect) {
                    setPopupCell(undefined);
                } else {
                    setPopupCell({
                        columnIndex,
                        width: column.width,
                        height: column.height,
                        entity,
                        cellRect,
                        name,
                        schemaResolver
                    });
                }
            };

            const onSelect = (cellRect: DOMRect | undefined) => {
                if (!cellRect) {
                    select(undefined);
                } else {
                    select({
                        columnIndex,
                        // rowIndex,
                        width: column.width,
                        height: column.height,
                        entity,
                        cellRect,
                        name,
                        schemaResolver
                    });
                }
            };

            const selected = selectedCell?.columnIndex === columnIndex &&
                selectedCell?.entity.id === entity.id;

            const isFocused = selected && focused;

            const customFieldValidator: CustomFieldValidator | undefined = uniqueFieldValidator
                ? ({ name, value, property }) => uniqueFieldValidator({
                    name, value, property, entityId: entity.id
                })
: undefined;

            const validation = mapPropertyToYup({
                property,
                customFieldValidator,
                name: name
            });

            const onValueChange = onCellValueChange
                ? (props: OnCellChangeParams<any>) => onCellValueChange({
                    ...props,
                    entity
                })
                : undefined;

            return entity
                ? <PropertyTableCell
                    key={`table_cell_${name}_${rowIndex}_${columnIndex}`}
                    size={size}
                    align={column.align}
                    name={name as string}
                    validation={validation}
                    onValueChange={onValueChange}
                    selected={selected}
                    focused={isFocused}
                    setPreventOutsideClick={setPreventOutsideClick}
                    setFocused={setFocused}
                    value={entity?.values ? entity.values[name] : undefined}
                    property={property}
                    openPopup={openPopup}
                    select={onSelect}
                    width={column.width}
                    height={column.height}
                    entityId={entity.id}
                    entityValues={entity.values}/>
                : <SkeletonComponent property={property}
                                   size={getPreviewSizeFrom(size)}/>;
        }


    };

    const additionalCellRenderer = ({
                                        column,
                                        columnIndex,
                                        rowData,
                                        rowIndex
                                    }: any) => {

        const entity: Entity<M> = rowData;

        const additionalColumn = additionalColumnsMap[column.dataKey as AdditionalKey];
        const value = additionalColumn.dependencies
            ? Object.entries(entity.values)
                .filter(([key, value]) => additionalColumn.dependencies!.includes(key as any))
                .reduce((a, b) => ({ ...a, ...b }), {})
            : undefined;

        return (
            <TableCell
                value={value}
                focused={false}
                selected={false}
                disabled={true}
                size={size}
                align={"left"}
                allowScroll={false}
                showExpandIcon={false}
                disabledTooltip={"Additional columns can't be edited directly"}
            >
                <ErrorBoundary>
                    {additionalColumn.builder({
                        entity,
                        context
                    })}
                </ErrorBoundary>
            </TableCell>
        );

    };

    const allColumns: TableColumn<M>[] = (Object.keys(resolvedSchema.properties) as (keyof M)[])
        .map((key) => {
            const property: Property<any> = resolvedSchema.properties[key];
<<<<<<< HEAD
=======

>>>>>>> ee3f8b17
            return ({
                key: key as string,
                property,
                align: getCellAlignment(property),
                icon: (hoverOrOpen) => getIconForProperty(property, hoverOrOpen ? undefined : "disabled", "small"),
                label: property.title || key as string,
                sortable: true,
                filter: buildFilterableFromProperty(property),
                width: getPropertyColumnWidth(property),
                cellRenderer: propertyCellRenderer
            });
        });

    if (additionalColumns) {
        const items: TableColumn<M>[] = additionalColumns.map((additionalColumn) =>
            ({
                key: additionalColumn.id,
                type: "additional",
                align: "left",
                sortable: false,
                label: additionalColumn.title,
                width: additionalColumn.width ?? 200,
                cellRenderer: additionalCellRenderer
            }));
        allColumns.push(...items);
    }

    const columns = displayedProperties
        .map((p) => {
            return allColumns.find(c => c.key === p);
        }).filter(c => !!c) as TableColumn<M>[];

    const customFieldValidator: CustomFieldValidator | undefined = uniqueFieldValidator
        ? ({ name, value, property }) => uniqueFieldValidator({
            name,
            value,
            property,
            entityId: selectedCell?.entity.id
        })
        : undefined;

    const popupFormField = (
        <PopupFormField
            open={Boolean(popupCell)}
            onClose={onPopupClose}
            cellRect={popupCell?.cellRect}
            columnIndex={popupCell?.columnIndex}
            name={popupCell?.name}
            schemaResolver={popupCell?.schemaResolver}
            entity={popupCell?.entity}
            tableKey={tableKey.current}
            customFieldValidator={customFieldValidator}
            path={path}
            onCellValueChange={onCellValueChange}
            setPreventOutsideClick={setPreventOutsideClick}
        />
    );

    return { columns, popupFormField };

}<|MERGE_RESOLUTION|>--- conflicted
+++ resolved
@@ -396,10 +396,6 @@
     const allColumns: TableColumn<M>[] = (Object.keys(resolvedSchema.properties) as (keyof M)[])
         .map((key) => {
             const property: Property<any> = resolvedSchema.properties[key];
-<<<<<<< HEAD
-=======
-
->>>>>>> ee3f8b17
             return ({
                 key: key as string,
                 property,

--- conflicted
+++ resolved
@@ -134,19 +134,7 @@
             .then(updateEntities)
             .catch(onFetchError);
 
-<<<<<<< HEAD
-    }, [path, fetchLargeDataAccepted, schemaResolver, open]);
-
-    const handleClickOpen = useCallback(() => {
-        setOpen(true);
-    }, [setOpen]);
-
-    const handleClose = useCallback(() => {
-        setOpen(false);
-    }, [setOpen]);
-=======
-    }, [path, fetchLargeDataAccepted, schema, open, dataSource, schemaResolver, doDownload, exportConfig, handleClose, context]);
->>>>>>> 8c472067
+    }, [path, fetchLargeDataAccepted, schemaResolver, open, dataSource, schemaResolver, doDownload, exportConfig, handleClose, context]);
 
     const needsToAcceptFetchAllData = hasLargeAmountOfData && !fetchLargeDataAccepted;
 
@@ -157,11 +145,7 @@
             doDownload(dataRef.current, additionalDataRef.current, schemaResolver, path, exportConfig);
             handleClose();
         }
-<<<<<<< HEAD
-    }, [needsToAcceptFetchAllData, dataRef.current, additionalDataRef.current, schemaResolver, path, exportConfig]);
-=======
-    }, [needsToAcceptFetchAllData, doDownload, schema, schemaResolver, path, exportConfig, handleClose]);
->>>>>>> 8c472067
+    }, [needsToAcceptFetchAllData, doDownload, schemaResolver, path, exportConfig, handleClose]);
 
     return <>
 

import React, { PropsWithChildren, useEffect } from "react";

import { Drawer as MuiDrawer, Theme } from "@mui/material";
import { createStyles, makeStyles } from "@mui/styles";
import { Drawer as FireCMSDrawer, DrawerProps } from "./Drawer";
import { FireCMSAppBar } from "./internal/FireCMSAppBar";
<<<<<<< HEAD
import { useLocation } from "react-router-dom";
=======
import { useNavigation } from "../hooks";
import { CircularProgressCenter } from "./components";
>>>>>>> 8c472067


/**
 * @category Core
 */
export interface ScaffoldProps {

    /**
     * Name of the app, displayed as the main title and in the tab title
     */
    name: string;

    /**
     * Logo to be displayed in the drawer of the CMS
     */
    logo?: string;

    /**
     * A component that gets rendered on the upper side of the main toolbar
     */
    toolbarExtraWidget?: React.ReactNode;

    /**
     * In case you need to override the view that gets rendered as a drawer
     * @see FireCMSDrawer
     */
    Drawer?: React.ComponentType<DrawerProps>;

}

const useStyles = makeStyles((theme: Theme) =>
    createStyles({
        main: {
            display: "flex",
            flexDirection: "column",
            width: "100vw",
            height: "100vh"
        },
        content: {
            flexGrow: 1,
            width: "100%",
            height: "100%",
            overflow: "auto"
        },
        drawerPaper: {
            width: 280
        }
    })
);

/**
 * This view acts as a scaffold for FireCMS.
 *
 * It is in charge of displaying the navigation drawer, top bar and main
 * collection views.
 * This component needs a parent {@link FireCMS}
 *
 * @param props
 * @constructor
 * @category Core
 */
export function Scaffold(props: PropsWithChildren<ScaffoldProps>) {

    const {
        children,
        name,
        logo,
        toolbarExtraWidget,
        Drawer
    } = props;

    const classes = useStyles();

    const navigationContext = useNavigation();
    const [drawerOpen, setDrawerOpen] = React.useState(false);
    const containerRef = useRestoreScroll();

    const handleDrawerToggle = () => setDrawerOpen(!drawerOpen);
    const closeDrawer = () => setDrawerOpen(false);

    const UsedDrawer = Drawer || FireCMSDrawer;

    return (

        <>
            <nav>
                <MuiDrawer
                    variant="temporary"
                    anchor={"left"}
                    open={drawerOpen}
                    onClose={closeDrawer}
                    classes={{
                        paper: classes.drawerPaper
                    }}
                    ModalProps={{
                        keepMounted: true
                    }}
                >
                    {!navigationContext.navigation ? <CircularProgressCenter/> : <UsedDrawer logo={logo} closeDrawer={closeDrawer}/>}

                </MuiDrawer>
            </nav>

            <div className={classes.main}>

                <FireCMSAppBar title={name}
                               handleDrawerToggle={handleDrawerToggle}
                               toolbarExtraWidget={toolbarExtraWidget}/>
                <main
                    className={classes.content}
                    ref={containerRef}>
                    {children}
                </main>
            </div>

        </>
    );


}

function useRestoreScroll() {

    const scrollsMap = React.useRef<Record<string, number>>({});

    const location = useLocation();

    const containerRef = React.createRef<HTMLDivElement>();

    const handleScroll = () => {
        if (!containerRef.current || !location.key) return;
        scrollsMap.current[location.key] = containerRef.current.scrollTop;
    };

    useEffect(() => {
        if (!containerRef.current) return;
        containerRef.current.addEventListener('scroll', handleScroll, { passive: true });

        return () => {
            if (containerRef.current)
                containerRef.current.removeEventListener('scroll', handleScroll);
        };
    }, [containerRef, location]);

    useEffect(() => {
        if (!containerRef.current || !scrollsMap.current || !scrollsMap.current[location.key]) return;
        containerRef.current.scrollTo(
            {
                top: scrollsMap.current[location.key],
                behavior: "auto"
            });
    }, [location]);

    return containerRef;
}
<|MERGE_RESOLUTION|>--- conflicted
+++ resolved
@@ -4,12 +4,9 @@
 import { createStyles, makeStyles } from "@mui/styles";
 import { Drawer as FireCMSDrawer, DrawerProps } from "./Drawer";
 import { FireCMSAppBar } from "./internal/FireCMSAppBar";
-<<<<<<< HEAD
 import { useLocation } from "react-router-dom";
-=======
 import { useNavigation } from "../hooks";
 import { CircularProgressCenter } from "./components";
->>>>>>> 8c472067
 
 
 /**

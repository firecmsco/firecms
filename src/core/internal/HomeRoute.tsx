import React, { useEffect } from "react";
import {
    Box,
    Card,
    CardActionArea,
    CardActions,
    CardContent,
    Container,
    Divider,
    Grid,
<<<<<<< HEAD
=======
    IconButton,
>>>>>>> 04ae7b13
    Theme,
    Typography,
} from "@material-ui/core";

<<<<<<< HEAD
import createStyles from "@material-ui/styles/createStyles";
import makeStyles from "@material-ui/styles/makeStyles";
=======
import createStyles from '@material-ui/styles/createStyles';
import makeStyles from '@material-ui/styles/makeStyles';
>>>>>>> 04ae7b13
import ArrowForwardIcon from "@material-ui/icons/ArrowForward";
import PlaylistPlayIcon from "@material-ui/icons/PlaylistPlay";
import { Link as ReactLink, useLocation } from "react-router-dom";

import {
    BreadcrumbEntry,
    computeNavigation,
    NavigationEntry
} from "../navigation";
import { useBreadcrumbsContext } from "../../contexts";
import { Navigation } from "../../models";
import { Markdown } from "../../preview";

export const useStyles = makeStyles((theme: Theme) =>
    createStyles({
        card: {
            display: "flex",
            flexDirection: "column",
            alignItems: "flex-start",
            minHeight: 248
        },
        flexGrow: {
            flexGrow: 1
        }
    })
);


interface HomeRouteProps {
    navigation: Navigation;
}

function HomeRoute({
                       navigation
                   }: HomeRouteProps) {

    const classes = useStyles();
    const { pathname } = useLocation();

    const breadcrumb: BreadcrumbEntry = {
        title: "Home",
        url: pathname
    };

    const breadcrumbsContext = useBreadcrumbsContext();

    useEffect(() => {
        breadcrumbsContext.set({
            breadcrumbs: [breadcrumb]
        });
    }, [pathname]);

    const {
        navigationEntries,
        groups
    } = computeNavigation(navigation, true);

    const allGroups: Array<string | null> = [...groups];
    if (navigationEntries.filter(e => !e.group).length > 0) {
        allGroups.push(null);
    }

    function buildNavigationCard(entry: NavigationEntry) {
        return (
            <Grid item xs={12} sm={6} md={4}
                  key={`nav_${entry.group}_${entry.name}`}>
                <Card elevation={0}>

                    <CardActionArea
                        className={classes.card}
                        component={ReactLink}
                        to={entry.url}>
                        <CardContent
                            className={classes.flexGrow}>

                            <PlaylistPlayIcon color={"disabled"}/>
                            <Typography gutterBottom variant="h5"
                                        component="h2">
                                {entry.name}
                            </Typography>

                            {entry.description && <Typography variant="body2"
                                                              color="textSecondary"
                                                              component="div">
                                <Markdown source={entry.description}/>
                            </Typography>}
                        </CardContent>

                        <CardActions style={{ alignSelf: "flex-end" }}>
                            <Box p={1}>
                                <ArrowForwardIcon color="primary"/>
                            </Box>
                        </CardActions>

                    </CardActionArea>
                </Card>
            </Grid>
        );
    }


    return (
        <Container>
            {allGroups.map((group, index) => (
                <Box mt={6} mb={6} key={`group_${index}`}>
                    {allGroups.length > 0 && <>
                        <Typography color={"textSecondary"}
                                    className={"weight-500"}>
                            {group?.toUpperCase() ?? "Ungrouped".toUpperCase()}
                        </Typography>
                        <Divider/>
                    </>}

                    <Box mt={2}>
                        <Grid container spacing={2}>
                            {group && navigationEntries
                                .filter((entry) => entry.group === group)
                                .map((entry) => buildNavigationCard(entry))
                            }
                            {!group && navigationEntries
                                .filter((entry) => !entry.group)
                                .map((entry) => buildNavigationCard(entry))
                            }
                        </Grid>
                    </Box>
                </Box>
            ))}
        </Container>
    );
}

export default HomeRoute;<|MERGE_RESOLUTION|>--- conflicted
+++ resolved
@@ -8,21 +8,13 @@
     Container,
     Divider,
     Grid,
-<<<<<<< HEAD
-=======
     IconButton,
->>>>>>> 04ae7b13
     Theme,
     Typography,
 } from "@material-ui/core";
 
-<<<<<<< HEAD
-import createStyles from "@material-ui/styles/createStyles";
-import makeStyles from "@material-ui/styles/makeStyles";
-=======
 import createStyles from '@material-ui/styles/createStyles';
 import makeStyles from '@material-ui/styles/makeStyles';
->>>>>>> 04ae7b13
 import ArrowForwardIcon from "@material-ui/icons/ArrowForward";
 import PlaylistPlayIcon from "@material-ui/icons/PlaylistPlay";
 import { Link as ReactLink, useLocation } from "react-router-dom";

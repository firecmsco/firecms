import React, {
    lazy,
    Suspense,
    useCallback,
    useEffect,
    useMemo,
    useState
} from "react";
import {
    Box,
    CircularProgress,
    Divider,
    IconButton,
    Tab,
    Tabs,
    Theme,
    useMediaQuery,
    useTheme
} from "@mui/material";
import createStyles from "@mui/styles/createStyles";
import makeStyles from "@mui/styles/makeStyles";
import CloseIcon from "@mui/icons-material/Close";
import clsx from "clsx";
import {
    Entity,
    EntityCallbacks,
    EntityCollection,
    EntitySchema,
    EntitySchemaResolver,
    EntityStatus,
    EntityValues,
    PermissionsBuilder,
    ResolvedEntitySchema
} from "../../models";
import { CircularProgressCenter } from "../components";
import { removeInitialAndTrailingSlashes } from "../util/navigation_utils";

import { CONTAINER_FULL_WIDTH, CONTAINER_WIDTH, TAB_WIDTH } from "./common";
import { ErrorBoundary } from "./ErrorBoundary";
import {
    saveEntityWithCallbacks,
    useAuthController,
    useDataSource,
    useEntityFetch,
    useFireCMSContext,
    useSideEntityController,
    useSnackbarController
} from "../../hooks";
import { canEdit } from "../util/permissions";
import { computeSchema } from "../utils";

const EntityCollectionView = lazy(() => import("../components/EntityCollectionView")) as any;
const EntityForm = lazy(() => import("../../form/EntityForm")) as any;
const EntityPreview = lazy(() => import("../components/EntityPreview")) as any;

const useStylesSide = makeStyles<Theme, { containerWidth?: string }>((theme: Theme) =>
    createStyles({
        container: ({ containerWidth }) => ({
            display: "flex",
            flexDirection: "column",
            width: containerWidth,
            height: "100%",
            [theme.breakpoints.down("sm")]: {
                width: CONTAINER_FULL_WIDTH
            },
            transition: "width 250ms ease-in-out"
        }),
        containerWide: ({ containerWidth }) => ({
            width: `calc(${TAB_WIDTH} + ${containerWidth})`,
            [theme.breakpoints.down("lg")]: {
                width: CONTAINER_FULL_WIDTH
            }
        }),
        subcollectionPanel: {
            width: TAB_WIDTH,
            height: "100%",
            overflow: "auto",
            borderLeft: `1px solid ${theme.palette.divider}`,
            [theme.breakpoints.down("lg")]: {
                borderLeft: "inherit",
                width: CONTAINER_FULL_WIDTH
            }
        },
        tabsContainer: ({ containerWidth }) => ({
            flexGrow: 1,
            height: "100%",
            width: `calc(${TAB_WIDTH} + ${containerWidth})`,
            [theme.breakpoints.down("lg")]: {
                width: CONTAINER_FULL_WIDTH
            },
            display: "flex",
            overflow: "auto",
            flexDirection: "row"
        }),
        form: ({ containerWidth }) => ({
            width: containerWidth,
            maxWidth: "100%",
            height: "100%",
            overflow: "auto",
            [theme.breakpoints.down("sm")]: {
                maxWidth: CONTAINER_FULL_WIDTH,
                width: CONTAINER_FULL_WIDTH
            }
        }),
        tabBar: {
            paddingLeft: theme.spacing(1),
            paddingRight: theme.spacing(1),
            paddingTop: theme.spacing(0)
        },
        tab: {
            fontSize: "0.875rem",
            minWidth: "140px"
<<<<<<< HEAD
        },
=======
        }
>>>>>>> 8c472067
    })
);


export interface EntityViewProps<M, UserType> {
    path: string;
    schema: EntitySchema<M> | EntitySchemaResolver<M>;
    entityId?: string;
    copy?: boolean;
    selectedSubpath?: string;
    permissions?: PermissionsBuilder<M, UserType>;
    callbacks?: EntityCallbacks<M>;
    subcollections?: EntityCollection[];
    width?: number | string;
    onModifiedValues: (modified: boolean) => void;
}


export function EntityView<M extends { [Key: string]: any }, UserType>({
                                                                           path,
                                                                           entityId,
                                                                           callbacks,
                                                                           selectedSubpath,
                                                                           copy,
                                                                           permissions,
                                                                           schema: schemaOrResolver,
                                                                           subcollections,
                                                                           onModifiedValues,
                                                                           width
                                                                       }: EntityViewProps<M, UserType>) {

    const resolvedWidth: string | undefined = typeof width === "number" ? `${width}px` : width;
    const classes = useStylesSide({ containerWidth: resolvedWidth ?? CONTAINER_WIDTH });

    const dataSource = useDataSource();
    const sideEntityController = useSideEntityController();
    const snackbarContext = useSnackbarController();
    const context = useFireCMSContext();
    const authController = useAuthController<UserType>();

    const [status, setStatus] = useState<EntityStatus>(copy ? "copy" : (entityId ? "existing" : "new"));
    const [currentEntityId, setCurrentEntityId] = useState<string | undefined>(entityId);
    const [readOnly, setReadOnly] = useState<boolean>(false);
    const [tabsPosition, setTabsPosition] = React.useState(-1);

    const [modifiedValues, setModifiedValues] = useState<EntityValues<any> | undefined>();

    const schema:ResolvedEntitySchema<M> = useMemo(() => computeSchema({
        schemaOrResolver,
        path,
        entityId,
        values: modifiedValues
    }), [schemaOrResolver, path, entityId, modifiedValues]);

    const customViews = schema.views;
    const customViewsCount = customViews?.length ?? 0;

    useEffect(() => {
        function beforeunload(e: any) {
            if (modifiedValues) {
                e.preventDefault();
                e.returnValue = `You have unsaved changes in this ${schema.name}. Are you sure you want to leave this page?`;
            }
        }

        if (typeof window !== "undefined")
            window.addEventListener("beforeunload", beforeunload);

        return () => {
            if (typeof window !== "undefined")
                window.removeEventListener("beforeunload", beforeunload);
        };

    }, [modifiedValues, window]);

    const {
        entity,
        dataLoading,
        // eslint-disable-next-line no-unused-vars
        dataLoadingError
    } = useEntityFetch({
        path,
        entityId: currentEntityId,
        schema: schema as EntitySchema,
        useCache: false
    });

    useEffect(() => {
        if (entity)
            setReadOnly(!canEdit(permissions, entity, authController, path, context));
    }, [entity, permissions]);

    const theme = useTheme();
    const largeLayout = useMediaQuery(theme.breakpoints.up("lg"));

    useEffect(() => {
        if (!selectedSubpath)
            setTabsPosition(-1);

        if (customViews) {
            const index = customViews
                .map((c) => c.path)
                .findIndex((p) => p === selectedSubpath);
            setTabsPosition(index);
        }

        if (subcollections && selectedSubpath) {
            const index = subcollections
                .map((c) => c.path)
                .findIndex((p) => p === selectedSubpath);
            setTabsPosition(index + customViewsCount);
        }
    }, [selectedSubpath]);


    const onPreSaveHookError = useCallback((e: Error) => {
        snackbarContext.open({
            type: "error",
            title: "Error before saving",
            message: e?.message
        });
        console.error(e);
    }, []);

    const onSaveSuccessHookError = useCallback((e: Error) => {
        snackbarContext.open({
            type: "error",
            title: `${schema.name}: Error after saving (entity is saved)`,
            message: e?.message
        });
        console.error(e);
    }, []);

    const onSaveSuccess = useCallback((updatedEntity: Entity<M>) => {

        setCurrentEntityId(updatedEntity.id);

        snackbarContext.open({
            type: "success",
            message: `${schema.name}: Saved correctly`
        });

        setStatus("existing");
        onModifiedValues(false);

        if (tabsPosition === -1)
            sideEntityController.close();

    }, []);

    const onSaveFailure = useCallback((e: Error) => {

        snackbarContext.open({
            type: "error",
            title: `${schema.name}: Error saving`,
            message: e?.message
        });

        console.error("Error saving entity", path, entityId);
        console.error(e);
    }, []);

    const onEntitySave = useCallback(async ({
                                                schema,
                                                path,
                                                entityId,
                                                values,
                                                previousValues
                                            }: {
        schema: EntitySchema<M>,
        path: string,
        entityId: string | undefined,
        values: EntityValues<M>,
        previousValues?: EntityValues<M>,
    }): Promise<void> => {

        if (!status)
            return;

        return saveEntityWithCallbacks({
            path,
            entityId,
            callbacks,
            values,
            previousValues,
            schema,
            status,
            dataSource,
            context,
            onSaveSuccess,
            onSaveFailure,
            onPreSaveHookError,
            onSaveSuccessHookError
        });
    }, [status, callbacks, dataSource, context, onSaveSuccess, onSaveFailure, onPreSaveHookError, onSaveSuccessHookError]);

    const onDiscard = useCallback(() => {
        if (tabsPosition === -1)
            sideEntityController.close();
    }, [sideEntityController, tabsPosition]);

    const body = !readOnly
? (
            <Suspense fallback={<CircularProgressCenter/>}>
                <EntityForm
                    key={`form_${path}_${entity?.id ?? "new"}`}
                    status={status}
                    path={path}
                    schemaOrResolver={schema}
                    onEntitySave={onEntitySave as any}
                    onDiscard={onDiscard}
                    onValuesChanged={setModifiedValues}
                    onModified={onModifiedValues}
                    entity={entity}/>
            </Suspense>
    )
: (
        <Suspense fallback={<CircularProgressCenter/>}>
            <EntityPreview
                entity={entity}
                path={path}
                schema={schema}/>
        </Suspense>
    );

    const customViewsView: JSX.Element[] | undefined = customViews && customViews.map(
        (customView, colIndex) => {
            return (
                <Box
                    className={classes.subcollectionPanel}
                    key={`custom_view_${customView.path}_${colIndex}`}
                    role="tabpanel"
                    flexGrow={1}
                    height={"100%"}
                    width={"100%"}
                    hidden={tabsPosition !== colIndex}>
                    <ErrorBoundary>
                        {customView.builder({
                            schema,
                            entity,
                            modifiedValues: modifiedValues ?? entity?.values
                        })}
                    </ErrorBoundary>
                </Box>
            );
        }
    );

    const subCollectionsViews = subcollections && subcollections.map(
        (subcollection, colIndex) => {
            const absolutePath = entity ? `${entity?.path}/${entity?.id}/${removeInitialAndTrailingSlashes(subcollection.path)}` : undefined;

            return (
                <Box
                    className={classes.subcollectionPanel}
                    key={`subcol_${subcollection.name}_${colIndex}`}
                    role="tabpanel"
                    flexGrow={1}
                    hidden={tabsPosition !== colIndex + customViewsCount}>
                    {entity && absolutePath
                        ? <Suspense fallback={<CircularProgressCenter/>}>
                            <EntityCollectionView
                                path={absolutePath}
                                collection={subcollection}/>
                        </Suspense>
                        : <Box m={3}
                             display={"flex"}
                             alignItems={"center"}
                             justifyContent={"center"}>
                            <Box>
                                You need to save your entity before
                                adding additional collections
                            </Box>
                        </Box>
                    }
                </Box>
            );
        }
    );

    const getSelectedSubpath = useCallback((value: number) => {
        if (value === -1) return undefined;

        if (customViews && value < customViewsCount) {
            return customViews[value].path;
        }

        if (subcollections) {
            return subcollections[value - customViewsCount].path;
        }

        throw Error("Something is wrong in getSelectedSubpath");
    }, [customViews]);

    const onSideTabClick = useCallback((value: number) => {
        setTabsPosition(value);
        if (entityId) {
            sideEntityController.open({
                path,
                entityId,
                selectedSubpath: getSelectedSubpath(value),
                updateUrl: true
            });
        }
    }, []);

    const header = (
        <Box sx={{
            paddingLeft: 2,
            paddingRight: 2,
            paddingTop: 2,
            display: "flex",
            alignItems: "center",
<<<<<<< HEAD
            backgroundColor: theme.palette.mode === "light" ? theme.palette.background.default : theme.palette.background.paper,
=======
            backgroundColor: theme.palette.mode === "light" ? theme.palette.background.default : theme.palette.background.paper
>>>>>>> 8c472067
        }}
        >

            <IconButton onClick={(e) => sideEntityController.close()}
                        size="large">
                <CloseIcon/>
            </IconButton>

            <Tabs
                value={tabsPosition === -1 ? 0 : false}
                indicatorColor="secondary"
                textColor="inherit"
                scrollButtons="auto"
            >
                <Tab
                    label={schema.name}
                    classes={{
                        root: classes.tab
                    }}
                    wrapped={true}
                    onClick={() => {
                        onSideTabClick(-1);
                    }}/>
            </Tabs>

            <Box flexGrow={1}/>

            {dataLoading &&
            <CircularProgress size={16} thickness={8}/>}

            <Tabs
                value={tabsPosition >= 0 ? tabsPosition : false}
                indicatorColor="secondary"
                textColor="inherit"
                onChange={(ev, value) => {
                    onSideTabClick(value);
                }}
                className={classes.tabBar}
                variant="scrollable"
                scrollButtons="auto"
            >

                {customViews && customViews.map(
                    (view) =>
                        <Tab
                            classes={{
                                root: classes.tab
                            }}
                            wrapped={true}
                            key={`entity_detail_custom_tab_${view.name}`}
                            label={view.name}/>
                )}

                {subcollections && subcollections.map(
                    (subcollection) =>
                        <Tab
                            classes={{
                                root: classes.tab
                            }}
                            wrapped={true}
                            key={`entity_detail_collection_tab_${subcollection.name}`}
                            label={subcollection.name}/>
                )}

            </Tabs>
        </Box>

    );

    return <div
        className={clsx(classes.container, { [classes.containerWide]: tabsPosition !== -1 })}>
        {
            dataLoading
                ? <CircularProgressCenter/>
                : <>

                    {header}

                    <Divider/>

                    <div className={classes.tabsContainer}>

                        <Box
                            role="tabpanel"
                            hidden={!largeLayout && tabsPosition !== -1}
                            className={classes.form}>
                            {body}
                        </Box>

                        {customViewsView}

                        {subCollectionsViews}

                    </div>

                </>
        }

    </div>;
}
<|MERGE_RESOLUTION|>--- conflicted
+++ resolved
@@ -110,11 +110,7 @@
         tab: {
             fontSize: "0.875rem",
             minWidth: "140px"
-<<<<<<< HEAD
-        },
-=======
-        }
->>>>>>> 8c472067
+        }
     })
 );
 
@@ -428,11 +424,7 @@
             paddingTop: 2,
             display: "flex",
             alignItems: "center",
-<<<<<<< HEAD
-            backgroundColor: theme.palette.mode === "light" ? theme.palette.background.default : theme.palette.background.paper,
-=======
             backgroundColor: theme.palette.mode === "light" ? theme.palette.background.default : theme.palette.background.paper
->>>>>>> 8c472067
         }}
         >
 

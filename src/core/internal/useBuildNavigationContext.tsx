<<<<<<< HEAD
import React, { useCallback, useEffect, useState } from "react";
=======
import { useCallback, useEffect, useRef, useState } from "react";
>>>>>>> 8c472067
import {
    AuthController,
    DataSource,
    EntityCollection,
    EntityCollectionResolver,
    Locale,
    LocalEntityCollection,
    Navigation,
    NavigationBuilder,
    NavigationContext,
    ResolvedNavigation,
    SchemaOverrideHandler,
    SchemaRegistry,
    StorageSource,
    UserConfigurationPersistence
} from "../../models";
import {
    getCollectionByPath,
    removeInitialAndTrailingSlashes
} from "../util/navigation_utils";
import { mergeDeep } from "../util/objects";
import { ConfigurationPersistence } from "../../models/config_persistence";

type BuildNavigationContextProps<UserType> = {
    basePath: string,
    baseCollectionPath: string,
    authController: AuthController<UserType>;
    schemaRegistry: SchemaRegistry;
    navigationOrBuilder?: Navigation | NavigationBuilder<UserType>;
    schemaOverrideHandler: SchemaOverrideHandler | undefined;
    dateTimeFormat?: string;
    locale?: Locale;
    dataSource: DataSource;
    storageSource: StorageSource;
    configPersistence?: ConfigurationPersistence;
    userConfigPersistence?: UserConfigurationPersistence;
};

export function useBuildNavigationContext<UserType>({
                                                        basePath,
                                                        baseCollectionPath,
                                                        authController,
                                                        navigationOrBuilder,
                                                        schemaRegistry,
                                                        schemaOverrideHandler,
                                                        dateTimeFormat,
                                                        locale,
                                                        dataSource,
                                                        storageSource,
                                                        configPersistence,
                                                        userConfigPersistence
                                                    }: BuildNavigationContextProps<UserType>): NavigationContext {

    const [navigation, setNavigation] = useState<ResolvedNavigation | undefined>(undefined);
    const [navigationLoading, setNavigationLoading] = useState<boolean>(true);
    const [persistenceLoading, setPersistenceLoading] = useState<boolean>(true);
    const [navigationLoadingError, setNavigationLoadingError] = useState<Error | undefined>(undefined);

    const cleanBasePath = removeInitialAndTrailingSlashes(basePath);
    const cleanBaseCollectionPath = removeInitialAndTrailingSlashes(baseCollectionPath);

    const homeUrl = cleanBasePath ? `/${cleanBasePath}` : "/";

    const fullCollectionPath = cleanBasePath ? `/${cleanBasePath}/${cleanBaseCollectionPath}` : `/${cleanBaseCollectionPath}`;

    const initialised = navigation?.collections !== undefined;

    const [resolvedUserNavigation, setResolvedUserNavigation] = useState<ResolvedNavigation | undefined>();

    useEffect(() => {
        if (!authController.canAccessMainView) {
            return;
        }
        setNavigationLoading(true);
        resolveNavigation({
            navigationOrBuilder,
            authController,
            dateTimeFormat,
            locale,
            dataSource,
            storageSource
        }).then((res) => {
            setNavigationLoading(false);
<<<<<<< HEAD
            setResolvedUserNavigation(res);
        }).catch(e => {
            setNavigationLoading(false);
            setNavigationLoadingError(e);
        });
    }, [
        authController.user,
        authController.canAccessMainView,
        navigationOrBuilder
    ]);

    useEffect(() => {
        if (!configPersistence || (!configPersistence.collections && configPersistence.loading)) {
            return;
        }
=======
        }).catch(setNavigationLoadingError);
    }, [authController.user, authController.canAccessMainView, navigationOrBuilder, authController, dateTimeFormat, locale, dataSource, storageSource]);


    const getSchemaOverride = useCallback(<M extends any>(path: string): PartialEntitySchema<M> | undefined => {
        if (!userConfigPersistence)
            return undefined
        const collectionOverride = userConfigPersistence.getCollectionConfig<M>(path);
        return collectionOverride?.schema;
    }, [userConfigPersistence]);

    const buildSchemaResolver = useCallback(<M extends { [Key: string]: any } = any>({
                                                                                         schema,
                                                                                         path
                                                                                     }: { schema: EntitySchema<M>, path: string }): EntitySchemaResolver<M> => ({
                                                                                                                                                                    entityId,
                                                                                                                                                                    values
                                                                                                                                                                }: EntitySchemaResolverProps<M>) => {
>>>>>>> 8c472067

        if (!navigation) {
            setPersistenceLoading(true);
        }

        getNavigation({
            navigation: resolvedUserNavigation,
            configPersistence
        }).then((result: ResolvedNavigation) => {
            setNavigation(result);
            setPersistenceLoading(false);
        }).catch(e => {
            setPersistenceLoading(false);
            setNavigationLoadingError(e);
        });
    }, [
        resolvedUserNavigation,
        configPersistence?.collections
    ]);

<<<<<<< HEAD
    const getCollectionResolver = useCallback(<M extends { [Key: string]: any }>(
        path: string,
        entityId?: string,
        collection?: EntityCollection<M>
    ): EntityCollectionResolver<M> => {
=======
        return {
            ...schema,
            properties: mergeDeep(properties, storedProperties),
            originalSchema: schema
        };
    }, [getSchemaOverride]);

    const getCollectionOverride = useCallback(<M extends any>(path: string): PartialEntityCollection<M> | undefined => {
        if (!userConfigPersistence)
            return undefined
        const dynamicCollectionConfig = { ...userConfigPersistence.getCollectionConfig<M>(path) };
        delete dynamicCollectionConfig.schema;
        return dynamicCollectionConfig;
    }, [userConfigPersistence]);


    const getCollectionResolver = useCallback(<M extends { [Key: string]: any }>(path: string, entityId?: string, collection?: EntityCollection<M>): EntityCollectionResolver<M> => {
>>>>>>> 8c472067

        const collections = [
            ...(navigation?.collections ?? []),
            ...(navigation?.storedCollections ?? [])
        ];

        const baseCollection = collection ?? (collections && getCollectionByPath<M>(removeInitialAndTrailingSlashes(path), collections));

        const collectionOverride = getCollectionOverride(path);

        const resolvedCollection = baseCollection ? mergeDeep(baseCollection, collectionOverride) : undefined;

        const sidePanelKey = getSidePanelKey(path, entityId);

        let result: Partial<EntityCollectionResolver> = {};

        const resolvedProps: Partial<EntityCollectionResolver> | undefined = schemaOverrideHandler && schemaOverrideHandler({
            entityId,
            path: removeInitialAndTrailingSlashes(path)
        });

        if (resolvedProps)
            result = resolvedProps;

        if (resolvedCollection) {
            const schema = schemaRegistry.findSchema(resolvedCollection.schemaId);
            const subcollections = resolvedCollection.subcollections;
            const callbacks = resolvedCollection.callbacks;
            const permissions = resolvedCollection.permissions;
            result = {
                ...result,
                schemaResolver: result.schemaResolver ?? schemaRegistry.buildSchemaResolver({
                    schema,
                    path
                }),
                subcollections: result.subcollections ?? subcollections,
                callbacks: result.callbacks ?? callbacks,
                permissions: result.permissions ?? permissions
            };
        }

        if (!result.schemaResolver) {
            if (!result.schemaId)
                throw Error(`Not able to resolve schema for ${sidePanelKey}`);
            const foundSchema = schemaRegistry.findSchema(result.schemaId);
            if (!foundSchema)
                throw Error(`Not able to resolve schema for ${sidePanelKey}`);
            result.schemaResolver = schemaRegistry.buildSchemaResolver({
                schema: foundSchema,
                path
            });
        }

        return { ...resolvedCollection, ...(result as EntityCollectionResolver<M>) };

<<<<<<< HEAD
    }, [
        navigation,
        basePath,
        schemaRegistry,
        baseCollectionPath,
        schemaOverrideHandler
    ]);

=======
    }, [navigation?.collections, getCollectionOverride, schemaOverrideHandler, buildSchemaResolver]);

    const setOverride = useCallback(({
                                         path,
                                         entityId,
                                         schemaConfig,
                                         overrideSchemaRegistry
                                     }: {
                                         path: string,
                                         entityId?: string,
                                         schemaConfig?: Partial<EntityCollectionResolver>
                                         overrideSchemaRegistry?: boolean
                                     }
    ) => {

        const key = getSidePanelKey(path, entityId);
        if (!schemaConfig) {
            delete schemaConfigRecord.current[key];
            return undefined;
        } else {

            schemaConfigRecord.current[key] = {
                ...schemaConfig,
                overrideSchemaRegistry
            };
            return key;
        }
    }, []);

    const removeAllOverridesExcept = useCallback((entityRefs: {
        path: string, entityId?: string
    }[]) => {
        const keys = entityRefs.map(({
                                         path,
                                         entityId
                                     }) => getSidePanelKey(path, entityId));
        Object.keys(schemaConfigRecord.current).forEach((currentKey) => {
            if (!keys.includes(currentKey))
                delete schemaConfigRecord.current[currentKey];
        });
    }, []);

>>>>>>> 8c472067
    const isUrlCollectionPath = useCallback(
        (path: string): boolean => removeInitialAndTrailingSlashes(path + "/").startsWith(removeInitialAndTrailingSlashes(fullCollectionPath) + "/"),
        [fullCollectionPath]);

    const urlPathToDataPath = useCallback((path: string): string => {
        if (path.startsWith(fullCollectionPath))
            return path.replace(fullCollectionPath, "");
        throw Error("Expected path starting with " + fullCollectionPath);
    }, [fullCollectionPath]);

    const buildUrlEditCollectionPath = useCallback(({
                                                        path
                                                    }: { path?: string }): string => {
            if (path)
                return `${baseCollectionPath}/edit/${removeInitialAndTrailingSlashes(path)}`;
            else
                return `newcollection`;
        }, //
        [baseCollectionPath]);

    const buildUrlEditSchemaPath = useCallback(({
                                                    id
                                                }: { id?: string }): string => {
            if (id)
                return `s/edit/${removeInitialAndTrailingSlashes(id)}`;
            else
                return `newschema`;
        }, //
        [baseCollectionPath]);

    const buildUrlCollectionPath = useCallback((path: string): string => `${baseCollectionPath}/${removeInitialAndTrailingSlashes(path)}`,
        [baseCollectionPath]);

    const buildCMSUrlPath = useCallback((path: string): string => cleanBasePath ? `/${cleanBasePath}/${removeInitialAndTrailingSlashes(path)}` : `/${path}`,
        [cleanBasePath]);


<<<<<<< HEAD
    const getCollectionOverride = useCallback(<M extends any>(path: string): LocalEntityCollection<M> | undefined => {
        if (!userConfigPersistence)
            return undefined
        return userConfigPersistence.getCollectionConfig<M>(path);
    }, [userConfigPersistence]);

=======
>>>>>>> 8c472067
    return {
        navigation,
        loading: navigationLoading || persistenceLoading,
        navigationLoadingError,
        homeUrl,
        basePath,
        baseCollectionPath,
        initialised,
        getCollectionResolver,
        isUrlCollectionPath,
        urlPathToDataPath,
        buildUrlCollectionPath,
<<<<<<< HEAD
        buildUrlEditCollectionPath,
        buildUrlEditSchemaPath,
        buildCMSUrlPath,
=======
        buildCMSUrlPath
>>>>>>> 8c472067
    };
}


async function resolveNavigation<UserType = any>({
                                                     navigationOrBuilder,
                                                     configPersistence,
                                                     authController,
                                                     dateTimeFormat,
                                                     locale,
                                                     dataSource,
                                                     storageSource
                                                 }:
                                                     {
                                                         navigationOrBuilder?: Navigation | NavigationBuilder<UserType>,
                                                         configPersistence?: ConfigurationPersistence,
                                                         authController: AuthController<UserType>,
                                                         dateTimeFormat?: string,
                                                         locale?: Locale,
                                                         dataSource: DataSource,
                                                         storageSource: StorageSource
                                                     }): Promise<ResolvedNavigation | undefined> {
    if (typeof navigationOrBuilder === "function") {
        return navigationOrBuilder({
            user: authController.user,
            authController,
            dateTimeFormat,
            locale,
            dataSource,
            storageSource
        });
    } else {
        return navigationOrBuilder;
    }
}

const getNavigation = async <UserType extends any>({
                                                       navigation,
                                                       configPersistence
                                                   }:
                                                       {
                                                           navigation?: ResolvedNavigation,
                                                           configPersistence?: ConfigurationPersistence
                                                       }
): Promise<ResolvedNavigation> => {

    if (!navigation && !configPersistence) {
        throw Error("You need to specify a navigation configuration or a `ConfigurationPersistence`");
    }

    const fetchedCollections = configPersistence?.collections;
    if (fetchedCollections) {
        if (navigation) {
            // navigation.collections = populatedCollections.filter((col) => !navigation?.collections.map(c => c.path).includes(col.path));
            navigation.storedCollections = fetchedCollections.filter((col) => !navigation?.collections?.map(c => c.path).includes(col.path));
        } else {
            navigation = { storedCollections: fetchedCollections };
        }
    }

    if (!navigation) {
        throw Error("You need to specify a navigation configuration or a `ConfigurationPersistence`");
    }

    return navigation;
};


export function getSidePanelKey(path: string, entityId?: string) {
    if (entityId)
        return `${removeInitialAndTrailingSlashes(path)}/${removeInitialAndTrailingSlashes(entityId)}`;
    else
        return removeInitialAndTrailingSlashes(path);
}<|MERGE_RESOLUTION|>--- conflicted
+++ resolved
@@ -1,8 +1,4 @@
-<<<<<<< HEAD
 import React, { useCallback, useEffect, useState } from "react";
-=======
-import { useCallback, useEffect, useRef, useState } from "react";
->>>>>>> 8c472067
 import {
     AuthController,
     DataSource,
@@ -74,6 +70,7 @@
 
     useEffect(() => {
         if (!authController.canAccessMainView) {
+            setNavigationLoading(false);
             return;
         }
         setNavigationLoading(true);
@@ -86,7 +83,6 @@
             storageSource
         }).then((res) => {
             setNavigationLoading(false);
-<<<<<<< HEAD
             setResolvedUserNavigation(res);
         }).catch(e => {
             setNavigationLoading(false);
@@ -102,26 +98,6 @@
         if (!configPersistence || (!configPersistence.collections && configPersistence.loading)) {
             return;
         }
-=======
-        }).catch(setNavigationLoadingError);
-    }, [authController.user, authController.canAccessMainView, navigationOrBuilder, authController, dateTimeFormat, locale, dataSource, storageSource]);
-
-
-    const getSchemaOverride = useCallback(<M extends any>(path: string): PartialEntitySchema<M> | undefined => {
-        if (!userConfigPersistence)
-            return undefined
-        const collectionOverride = userConfigPersistence.getCollectionConfig<M>(path);
-        return collectionOverride?.schema;
-    }, [userConfigPersistence]);
-
-    const buildSchemaResolver = useCallback(<M extends { [Key: string]: any } = any>({
-                                                                                         schema,
-                                                                                         path
-                                                                                     }: { schema: EntitySchema<M>, path: string }): EntitySchemaResolver<M> => ({
-                                                                                                                                                                    entityId,
-                                                                                                                                                                    values
-                                                                                                                                                                }: EntitySchemaResolverProps<M>) => {
->>>>>>> 8c472067
 
         if (!navigation) {
             setPersistenceLoading(true);
@@ -142,31 +118,11 @@
         configPersistence?.collections
     ]);
 
-<<<<<<< HEAD
     const getCollectionResolver = useCallback(<M extends { [Key: string]: any }>(
         path: string,
         entityId?: string,
         collection?: EntityCollection<M>
     ): EntityCollectionResolver<M> => {
-=======
-        return {
-            ...schema,
-            properties: mergeDeep(properties, storedProperties),
-            originalSchema: schema
-        };
-    }, [getSchemaOverride]);
-
-    const getCollectionOverride = useCallback(<M extends any>(path: string): PartialEntityCollection<M> | undefined => {
-        if (!userConfigPersistence)
-            return undefined
-        const dynamicCollectionConfig = { ...userConfigPersistence.getCollectionConfig<M>(path) };
-        delete dynamicCollectionConfig.schema;
-        return dynamicCollectionConfig;
-    }, [userConfigPersistence]);
-
-
-    const getCollectionResolver = useCallback(<M extends { [Key: string]: any }>(path: string, entityId?: string, collection?: EntityCollection<M>): EntityCollectionResolver<M> => {
->>>>>>> 8c472067
 
         const collections = [
             ...(navigation?.collections ?? []),
@@ -222,7 +178,6 @@
 
         return { ...resolvedCollection, ...(result as EntityCollectionResolver<M>) };
 
-<<<<<<< HEAD
     }, [
         navigation,
         basePath,
@@ -231,50 +186,6 @@
         schemaOverrideHandler
     ]);
 
-=======
-    }, [navigation?.collections, getCollectionOverride, schemaOverrideHandler, buildSchemaResolver]);
-
-    const setOverride = useCallback(({
-                                         path,
-                                         entityId,
-                                         schemaConfig,
-                                         overrideSchemaRegistry
-                                     }: {
-                                         path: string,
-                                         entityId?: string,
-                                         schemaConfig?: Partial<EntityCollectionResolver>
-                                         overrideSchemaRegistry?: boolean
-                                     }
-    ) => {
-
-        const key = getSidePanelKey(path, entityId);
-        if (!schemaConfig) {
-            delete schemaConfigRecord.current[key];
-            return undefined;
-        } else {
-
-            schemaConfigRecord.current[key] = {
-                ...schemaConfig,
-                overrideSchemaRegistry
-            };
-            return key;
-        }
-    }, []);
-
-    const removeAllOverridesExcept = useCallback((entityRefs: {
-        path: string, entityId?: string
-    }[]) => {
-        const keys = entityRefs.map(({
-                                         path,
-                                         entityId
-                                     }) => getSidePanelKey(path, entityId));
-        Object.keys(schemaConfigRecord.current).forEach((currentKey) => {
-            if (!keys.includes(currentKey))
-                delete schemaConfigRecord.current[currentKey];
-        });
-    }, []);
-
->>>>>>> 8c472067
     const isUrlCollectionPath = useCallback(
         (path: string): boolean => removeInitialAndTrailingSlashes(path + "/").startsWith(removeInitialAndTrailingSlashes(fullCollectionPath) + "/"),
         [fullCollectionPath]);
@@ -312,15 +223,12 @@
         [cleanBasePath]);
 
 
-<<<<<<< HEAD
     const getCollectionOverride = useCallback(<M extends any>(path: string): LocalEntityCollection<M> | undefined => {
         if (!userConfigPersistence)
             return undefined
         return userConfigPersistence.getCollectionConfig<M>(path);
     }, [userConfigPersistence]);
 
-=======
->>>>>>> 8c472067
     return {
         navigation,
         loading: navigationLoading || persistenceLoading,
@@ -333,20 +241,15 @@
         isUrlCollectionPath,
         urlPathToDataPath,
         buildUrlCollectionPath,
-<<<<<<< HEAD
         buildUrlEditCollectionPath,
         buildUrlEditSchemaPath,
-        buildCMSUrlPath,
-=======
         buildCMSUrlPath
->>>>>>> 8c472067
     };
 }
 
 
 async function resolveNavigation<UserType = any>({
                                                      navigationOrBuilder,
-                                                     configPersistence,
                                                      authController,
                                                      dateTimeFormat,
                                                      locale,
@@ -355,7 +258,6 @@
                                                  }:
                                                      {
                                                          navigationOrBuilder?: Navigation | NavigationBuilder<UserType>,
-                                                         configPersistence?: ConfigurationPersistence,
                                                          authController: AuthController<UserType>,
                                                          dateTimeFormat?: string,
                                                          locale?: Locale,

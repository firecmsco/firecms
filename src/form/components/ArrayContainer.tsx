import { FieldArray } from "formik";
import { Box, Button, IconButton } from "@mui/material";
import React from "react";
import hash from "object-hash";

import ClearIcon from "@mui/icons-material/Clear";
import DragHandleIcon from "@mui/icons-material/DragHandle";
import { DragDropContext, Draggable, Droppable } from "react-beautiful-dnd";


interface ArrayContainerProps<T> {
    value: T[];
    name: string;
<<<<<<< HEAD
    buildEntry: (index: number, hash: any) => React.ReactNode;
=======
    buildEntry: (index: number, hashValue: any) => React.ReactNode;
>>>>>>> 8c472067
    disabled: boolean;
    includeAddButton?: boolean;
}

/**
 * @category Form custom fields
 */
export function ArrayContainer<T>({
                                      name,
                                      value,
                                      disabled,
                                      buildEntry,
                                      includeAddButton
                                  }: ArrayContainerProps<T>) {

    const hasValue = value && Array.isArray(value) && value.length > 0;

    return <FieldArray
        name={name}
        validateOnChange={true}
        render={arrayHelpers => {

            const insertInEnd = () => {
                if (disabled) return;
                arrayHelpers.push(null);
            };

            const remove = (index: number) => {
                arrayHelpers.remove(index);
            };

            const onDragEnd = (result: any) => {
                // dropped outside the list
                if (!result.destination) {
                    return;
                }

                arrayHelpers.move(result.source.index, result.destination.index);
<<<<<<< HEAD

                // const items = reorder(
                //     this.state.items,
                //     result.source.index,
                //     result.destination.index
                // );
                //
                // this.setState({
                //     items
                // });
=======
>>>>>>> 8c472067
            }

            return (
                <DragDropContext onDragEnd={onDragEnd}>
                    <Droppable droppableId={`droppable_${name}`}>
<<<<<<< HEAD
                        {(provided, snapshot) => (
                            <div
                                {...provided.droppableProps}
                                ref={provided.innerRef}>
                                {hasValue && value.map((value: any, index: number) => {
                                    const hashValue = hash(value);
=======
                        {(droppableProvided, droppableSnapshot) => (
                            <div
                                {...droppableProvided.droppableProps}
                                ref={droppableProvided.innerRef}>
                                {hasValue && value.map((v: any, index: number) => {
                                    const hashValue = hash(v);
>>>>>>> 8c472067
                                    return (
                                        <Draggable
                                            key={`array_field_${name}_${hashValue}}`}
                                            draggableId={`array_field_${name}_${hashValue}}`}
<<<<<<< HEAD
=======
                                            isDragDisabled={disabled}
>>>>>>> 8c472067
                                            index={index}>
                                            {(provided, snapshot) => (

                                                <Box
                                                    ref={provided.innerRef}
                                                    {...provided.draggableProps}
                                                    style={
                                                        provided.draggableProps.style
                                                    }
                                                    sx={{
                                                        marginBottom: 1,
                                                        borderRadius: "4px",
<<<<<<< HEAD
                                                        opacity: 1,
=======
                                                        opacity: 1
>>>>>>> 8c472067
                                                    }}
                                                >
                                                    <Box key={`field_${index}`}
                                                         display="flex">
                                                        <Box flexGrow={1}
                                                             width={"100%"}
                                                             key={`field_${name}_entryValue`}>
                                                            {buildEntry(index, hashValue)}
                                                        </Box>
                                                        <Box width={"36px"}
                                                             display="flex"
                                                             flexDirection="column"
                                                             alignItems="center">
<<<<<<< HEAD
                                                            {!disabled &&
=======
>>>>>>> 8c472067
                                                            <div
                                                                {...provided.dragHandleProps}>
                                                                <DragHandleIcon
                                                                    fontSize={"small"}
<<<<<<< HEAD
                                                                    sx={{ cursor: "move" }}/>
                                                            </div>}
=======
                                                                    color={disabled ? "disabled" : "inherit"}
                                                                    sx={{ cursor: disabled ? "inherit" : "move" }}/>
                                                            </div>
>>>>>>> 8c472067
                                                            {!disabled &&
                                                            <IconButton
                                                                size="small"
                                                                aria-label="remove"
                                                                onClick={() => remove(index)}>
                                                                <ClearIcon
                                                                    fontSize={"small"}/>
                                                            </IconButton>}
                                                        </Box>
                                                    </Box>
                                                </Box>
                                            )}
                                        </Draggable>);
                                })}

<<<<<<< HEAD
                                {provided.placeholder}
=======
                                {droppableProvided.placeholder}
>>>>>>> 8c472067

                                {includeAddButton && !disabled && <Box p={1}
                                                                       justifyContent="center"
                                                                       textAlign={"left"}>
                                    <Button variant="outlined"
                                            color="primary"
                                            disabled={disabled}
                                            onClick={insertInEnd}>
                                        Add
                                    </Button>
                                </Box>}
                            </div>
                        )}
                    </Droppable>
                </DragDropContext>
            );
        }}
    />;
}

<|MERGE_RESOLUTION|>--- conflicted
+++ resolved
@@ -11,11 +11,7 @@
 interface ArrayContainerProps<T> {
     value: T[];
     name: string;
-<<<<<<< HEAD
-    buildEntry: (index: number, hash: any) => React.ReactNode;
-=======
     buildEntry: (index: number, hashValue: any) => React.ReactNode;
->>>>>>> 8c472067
     disabled: boolean;
     includeAddButton?: boolean;
 }
@@ -54,47 +50,22 @@
                 }
 
                 arrayHelpers.move(result.source.index, result.destination.index);
-<<<<<<< HEAD
-
-                // const items = reorder(
-                //     this.state.items,
-                //     result.source.index,
-                //     result.destination.index
-                // );
-                //
-                // this.setState({
-                //     items
-                // });
-=======
->>>>>>> 8c472067
             }
 
             return (
                 <DragDropContext onDragEnd={onDragEnd}>
                     <Droppable droppableId={`droppable_${name}`}>
-<<<<<<< HEAD
-                        {(provided, snapshot) => (
-                            <div
-                                {...provided.droppableProps}
-                                ref={provided.innerRef}>
-                                {hasValue && value.map((value: any, index: number) => {
-                                    const hashValue = hash(value);
-=======
                         {(droppableProvided, droppableSnapshot) => (
                             <div
                                 {...droppableProvided.droppableProps}
                                 ref={droppableProvided.innerRef}>
                                 {hasValue && value.map((v: any, index: number) => {
                                     const hashValue = hash(v);
->>>>>>> 8c472067
                                     return (
                                         <Draggable
                                             key={`array_field_${name}_${hashValue}}`}
                                             draggableId={`array_field_${name}_${hashValue}}`}
-<<<<<<< HEAD
-=======
                                             isDragDisabled={disabled}
->>>>>>> 8c472067
                                             index={index}>
                                             {(provided, snapshot) => (
 
@@ -107,11 +78,7 @@
                                                     sx={{
                                                         marginBottom: 1,
                                                         borderRadius: "4px",
-<<<<<<< HEAD
-                                                        opacity: 1,
-=======
                                                         opacity: 1
->>>>>>> 8c472067
                                                     }}
                                                 >
                                                     <Box key={`field_${index}`}
@@ -125,22 +92,13 @@
                                                              display="flex"
                                                              flexDirection="column"
                                                              alignItems="center">
-<<<<<<< HEAD
-                                                            {!disabled &&
-=======
->>>>>>> 8c472067
                                                             <div
                                                                 {...provided.dragHandleProps}>
                                                                 <DragHandleIcon
                                                                     fontSize={"small"}
-<<<<<<< HEAD
-                                                                    sx={{ cursor: "move" }}/>
-                                                            </div>}
-=======
                                                                     color={disabled ? "disabled" : "inherit"}
                                                                     sx={{ cursor: disabled ? "inherit" : "move" }}/>
                                                             </div>
->>>>>>> 8c472067
                                                             {!disabled &&
                                                             <IconButton
                                                                 size="small"
@@ -156,11 +114,7 @@
                                         </Draggable>);
                                 })}
 
-<<<<<<< HEAD
-                                {provided.placeholder}
-=======
                                 {droppableProvided.placeholder}
->>>>>>> 8c472067
 
                                 {includeAddButton && !disabled && <Box p={1}
                                                                        justifyContent="center"

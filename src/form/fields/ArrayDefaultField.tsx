--- conflicted
+++ resolved
@@ -13,15 +13,11 @@
 import ClearIcon from "@material-ui/icons/Clear";
 import DragHandleIcon from "@material-ui/icons/DragHandle";
 import { formStyles } from "../../styles";
-<<<<<<< HEAD
-import { CMSFieldProps, FormFieldBuilder } from "../../models/form_props";
-=======
 import {
     CMSFieldProps,
     FormContext,
     FormFieldBuilder
 } from "../../models/form_props";
->>>>>>> 0e5f014a
 import React, { useState } from "react";
 import { FieldDescription } from "../../components";
 import { LabelWithIcon } from "../../components/LabelWithIcon";

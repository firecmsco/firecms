--- conflicted
+++ resolved
@@ -247,140 +247,6 @@
                   isSubmitting,
                   dirty
               }) => {
-<<<<<<< HEAD
-
-                const modified = useMemo(() => !deepEqual(baseDataSourceValues, values), [baseDataSourceValues, values]);
-                useEffect(() => {
-                    if (onModified)
-                        onModified(modified);
-                    setInternalValue(values);
-                    if (onValuesChanged)
-                        onValuesChanged(values);
-                }, [modified, values]);
-
-                if (underlyingChanges && entity) {
-                    // we update the form fields from the Firestore data
-                    // if they were not touched
-                    Object.entries(underlyingChanges).forEach(([key, value]) => {
-                        const formValue = (values as any)[key];
-                        if (!deepEqual(value, formValue) && !(touched as any)[key]) {
-                            console.debug("Updated value from the datasource:", key, value);
-                            setFieldValue(key, value !== undefined ? value : null);
-                        }
-                    });
-                }
-
-                const context: FormContext<M> = {
-                    schema,
-                    entityId,
-                    values
-                };
-
-                const formFields = (
-                    <Grid container spacing={4}>
-
-                        {Object.entries<Property>(schema.properties as Properties)
-                            .filter(([key, property]) => !isHidden(property))
-                            .map(([key, property]) => {
-
-                                const underlyingValueHasChanged: boolean =
-                                    !!underlyingChanges
-                                    && Object.keys(underlyingChanges).includes(key)
-                                    && !!(touched as any)[key];
-
-                                const shouldAlwaysRerender = typeof (schema.originalSchema.properties as any)[key] === "function";
-
-                                const disabled = isSubmitting || isReadOnly(property) || Boolean(property.disabled);
-                                const cmsFormFieldProps: CMSFormFieldProps = {
-                                    name: key,
-                                    disabled: disabled,
-                                    property: property,
-                                    includeDescription: true,
-                                    underlyingValueHasChanged: underlyingValueHasChanged,
-                                    context: context,
-                                    tableMode: false,
-                                    partOfArray: false,
-                                    autoFocus: false,
-                                    shouldAlwaysRerender: shouldAlwaysRerender
-                                };
-                                return (
-                                    <Grid item
-                                          xs={12}
-                                          id={`form_field_${key}`}
-                                          key={`field_${schema.name}_${key}`}>
-                                        {buildPropertyField(cmsFormFieldProps)}
-                                    </Grid>
-                                );
-                            })}
-
-                    </Grid>
-                );
-
-                return (
-                    <Container maxWidth={"sm"}
-                               sx={(theme) => ({
-                                   padding: theme.spacing(4),
-                                   marginTop: theme.spacing(2),
-                                   marginBottom: theme.spacing(2),
-                                   [theme.breakpoints.down("lg")]: {
-                                       paddingLeft: theme.spacing(2),
-                                       paddingRight: theme.spacing(2),
-                                       paddingTop: theme.spacing(3),
-                                       paddingBottom: theme.spacing(3)
-                                   },
-                                   [theme.breakpoints.down("md")]: {
-                                       padding: theme.spacing(2)
-                                   }
-                               })}
-                               ref={formRef}>
-
-                        <CustomIdField schema={schema as EntitySchema}
-                                       status={status}
-                                       onChange={setCustomId}
-                                       error={customIdError}
-                                       entity={entity}/>
-
-                        <Box
-                            sx={{
-                                marginTop: 1
-                            }}>
-                            <Form onSubmit={handleSubmit}
-                                  noValidate>
-
-                                <Box pt={3}>
-                                    {formFields}
-                                </Box>
-
-                                <Box sx={(theme) => ({
-                                    marginTop: theme.spacing(2),
-                                    background: theme.palette.mode === "light" ? "rgba(255,255,255,0.6)" : "rgba(255, 255, 255, 0)",
-                                    backdropFilter: "blur(4px)",
-                                    borderTop: `1px solid ${theme.palette.divider}`,
-                                    position: "sticky",
-                                    bottom: 0,
-                                    zIndex: 200
-                                })}
-                                >
-
-                                    {savingError &&
-                                    <Box textAlign="right">
-                                        <Typography color={"error"}>
-                                            {savingError.message}
-                                        </Typography>
-                                    </Box>}
-
-                                    {buildButtons(isSubmitting, modified, status)}
-
-                                </Box>
-
-                            </Form>
-                        </Box>
-
-                        <ErrorFocus containerRef={formRef}/>
-
-                    </Container>
-                );
-=======
                 return <FormInternal baseDataSourceValues={baseDataSourceValues}
                                      values={values} onModified={onModified}
                                      setInternalValue={setInternalValue}
@@ -392,22 +258,17 @@
                                      setFieldValue={setFieldValue}
                                      schema={schema}
                                      isSubmitting={isSubmitting}
-                                     classes={classes}
                                      formRef={formRef}
                                      status={status}
                                      setCustomId={setCustomId}
                                      customIdError={customIdError}
                                      handleSubmit={handleSubmit}
                                      savingError={savingError}/>;
->>>>>>> 8c472067
             }}
         </Formik>
     );
 }
 
-<<<<<<< HEAD
-function buildButtons(isSubmitting: boolean, modified: boolean, status: EntityStatus) {
-=======
 function FormInternal<M>({
                              baseDataSourceValues,
                              values,
@@ -421,7 +282,6 @@
                              schema,
                              entityId,
                              isSubmitting,
-                             classes,
                              formRef,
                              status,
                              setCustomId,
@@ -441,7 +301,6 @@
     schema: Omit<EntitySchema<M>, "properties"> & { properties: Properties<M>; originalSchema: EntitySchema<M> },
     entityId: string | undefined,
     isSubmitting: any,
-    classes: any,
     formRef: any,
     status: "new" | "existing" | "copy",
     setCustomId: any,
@@ -518,7 +377,20 @@
 
     return (
         <Container maxWidth={"sm"}
-                   className={classes.container}
+                   sx={(theme) => ({
+                                   padding: theme.spacing(4),
+                                   marginTop: theme.spacing(2),
+                                   marginBottom: theme.spacing(2),
+                                   [theme.breakpoints.down("lg")]: {
+                                       paddingLeft: theme.spacing(2),
+                                       paddingRight: theme.spacing(2),
+                                       paddingTop: theme.spacing(3),
+                                       paddingBottom: theme.spacing(3)
+                                   },
+                                   [theme.breakpoints.down("md")]: {
+                                       padding: theme.spacing(2)
+                                   }
+                               })}
                    ref={formRef}>
 
             <CustomIdField schema={schema as EntitySchema}
@@ -527,29 +399,41 @@
                            error={customIdError}
                            entity={entity}/>
 
-            <Form className={classes.form}
-                  onSubmit={handleSubmit}
-                  noValidate>
-
-                <Box pt={3}>
-                    {formFields}
-                </Box>
-
-                <div className={classes.stickyButtons}>
-
-                    {savingError &&
-                    <Box textAlign="right">
-                        <Typography color={"error"}>
-                            {savingError.message}
-                        </Typography>
-                    </Box>}
-
-                    {buildButtons(classes, isSubmitting, modified, status)}
-
-                </div>
-
-            </Form>
-
+            <Box
+                            sx={{
+                                marginTop: 1
+                            }}>
+                            <Form onSubmit={handleSubmit}
+                                  noValidate>
+
+                                <Box pt={3}>
+                                    {formFields}
+                                </Box>
+
+                                <Box sx={(theme) => ({
+                                    marginTop: theme.spacing(2),
+                                    background: theme.palette.mode === "light" ? "rgba(255,255,255,0.6)" : "rgba(255, 255, 255, 0)",
+                                    backdropFilter: "blur(4px)",
+                                    borderTop: `1px solid ${theme.palette.divider}`,
+                                    position: "sticky",
+                                    bottom: 0,
+                                    zIndex: 200
+                                })}
+                                >
+
+                                    {savingError &&
+                                    <Box textAlign="right">
+                                        <Typography color={"error"}>
+                                            {savingError.message}
+                                        </Typography>
+                                    </Box>}
+
+                                    {buildButtons(isSubmitting, modified, status)}
+
+                                </Box>
+
+                            </Form>
+                        </Box>
 
             <ErrorFocus containerRef={formRef}/>
 
@@ -557,8 +441,7 @@
     );
 }
 
-function buildButtons(classes: any, isSubmitting: boolean, modified: boolean, status: EntityStatus) {
->>>>>>> 8c472067
+function buildButtons(isSubmitting: boolean, modified: boolean, status: EntityStatus) {
     const disabled = isSubmitting || (!modified && status === "existing");
     return (
         <Box textAlign="right">

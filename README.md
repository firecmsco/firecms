--- conflicted
+++ resolved
@@ -41,21 +41,13 @@
 
 In your React project, simply install the dependency.
 
-<<<<<<< HEAD
 ```bash
 npm install @camberi/firecms
 ```
+
 or
+
 ```bash
-=======
-```bash
-npm install @camberi/firecms
-```
-
-or
-
-```bash
->>>>>>> 0e5f014a
 yarn add @camberi/firecms
 ```
 
@@ -83,11 +75,6 @@
 
 ## Features
 
-<<<<<<< HEAD
-## Feature roadmap
-
-=======
->>>>>>> 0e5f014a
 - [x] Create, read, update, delete views
 - [x] Form for editing entities
 - [x] Implementation of fields for every property (except Geopoint)
@@ -106,12 +93,7 @@
 - [x] All login methods supported by Firebase
 - [x] Custom authenticator to control access
 - [x] Validation for required fields using yup
-<<<<<<< HEAD
-- [ ] Conditional validation based on other fields
-- [ ] Unit testing
-=======
 - [ ] Allow set up of a project using a CLI create-firecms-app
->>>>>>> 0e5f014a
 
 ## Quick example
 
@@ -341,19 +323,6 @@
 the following specs:
 
 - `name` Name of the app, displayed as the main title and in the tab title.
-<<<<<<< HEAD
-
-- `navigation` List of the views in the CMS. Each view relates to a collection
-  in the root Firestore database. Each of the navigation entries in this field
-  generates an entry in the main menu.
-
-- `logo` Logo to be displayed in the drawer of the CMS.
-
-- `authentication` Do the users need to log in to access the CMS. You can
-  specify an Authenticator function to discriminate which users can access the
-  CMS or not. If not specified, authentication is enabled but no user
-  restrictions apply.
-=======
 
 - `navigation` List of the views in the CMS. Each view relates to a collection
   in the root Firestore database. Each of the navigation entries in this field
@@ -372,7 +341,6 @@
   objects such as specified
   in https://firebase.google.com/docs/auth/web/firebaseui
   Defaults to Google sign in only.
->>>>>>> 0e5f014a
 
 - `allowSkipLogin` If authentication is enabled, allow the user to access the
   content without login.
@@ -582,31 +550,20 @@
 props. The bare minimum you need to implement is a field that displays the
 received `value` and uses the `setValue` callback.
 
-<<<<<<< HEAD
-See how it works in
-this [sample custom text field](https://github.com/Camberi/firecms/blob/master/example/src/custom_field/CustomColorTextField.tsx)
+See how it works in this
+[sample custom text field](https://github.com/Camberi/firecms/blob/master/example/src/custom_field/CustomColorTextField.tsx)
 
 You can find the all
 the `CMSFieldProps` [here](https://github.com/Camberi/firecms/blob/master/src/form/form_props.tsx)
-=======
-See how it works in this
-[sample custom text field](https://github.com/Camberi/firecms/blob/master/example/src/custom_field/CustomColorTextField.tsx)
-
-You can find the all
-the `CMSFieldProps` [here](https://github.com/Camberi/firecms/blob/master/src/form/form_props.tsx)
 
 You can also pass custom props to your custom field, which you then receive in
 the `customProps`.
->>>>>>> 0e5f014a
 
 If you are developing a custom field and need to access the values of the entity,
 you can use the `context` field in CMSFieldProps.
 
-<<<<<<< HEAD
-=======
 #### Saving callbacks
 
->>>>>>> 0e5f014a
 When you are saving an entity you can attach different hooks before and after it
 gets saved: `onPreSave`, `onSaveSuccess` and `onSaveFailure`.
 
@@ -770,10 +727,6 @@
 * `authLoading` Is the login process ongoing
 * `loginSkipped` Is the login skipped
 * `notAllowedError` The current user was not allowed access
-<<<<<<< HEAD
-* `googleSignIn()` Start Google sign in flow
-=======
->>>>>>> 0e5f014a
 * `skipLogin()` Skip login
 * `signOut()` Sign out
 
@@ -788,19 +741,12 @@
 
     const authContext = useAuthContext();
 
-<<<<<<< HEAD
-    return authContext.loggedUser ?
-        <div>Logged in as {authContext.loggedUser.displayName}</div>
-        :
-        <div>You are not logged in</div>;
-=======
     return (
         authContext.loggedUser ?
             <div>Logged in as {authContext.loggedUser.displayName}</div>
             :
             <div>You are not logged in</div>
     );
->>>>>>> 0e5f014a
 }
 ```
 

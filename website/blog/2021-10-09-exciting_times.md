--- conflicted
+++ resolved
@@ -8,11 +8,6 @@
 ---
 
 
-<<<<<<< HEAD
-![Dark mode](/img/dark_mode.png)
-
-=======
->>>>>>> 01f2642b
 > Exciting times for our project!
 
 After more than 60 releases, and numerous refinements of the internal components

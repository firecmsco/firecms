{
    "name": "website",
    "version": "0.0.0",
    "private": true,
    "scripts": {
        "docusaurus": "docusaurus",
        "start": "yarn run copyChangelog && TYPEDOC_WATCH=true docusaurus start",
        "build": "yarn run copyChangelog && TYPEDOC_WATCH=false docusaurus build",
        "copyChangelog": "echo '---' > ./docs/CHANGELOG.md && echo 'id: changelog' >> ./docs/CHANGELOG.md && echo 'title: Changelog' >> ./docs/CHANGELOG.md && echo '---' >> ./docs/CHANGELOG.md && cat ../CHANGELOG.md >> ./docs/CHANGELOG.md ",
        "swizzle": "docusaurus swizzle --danger",
        "deploy": "docusaurus deploy",
        "serve": "docusaurus serve",
        "clear": "docusaurus clear"
    },
    "engines": {
        "node": ">=14"
    },
    "dependencies": {
        "@docusaurus/core": "^2.0.0-beta.20",
        "@docusaurus/plugin-google-gtag": "^2.0.0-beta.20",
        "@docusaurus/plugin-sitemap": "^2.0.0-beta.20",
        "@docusaurus/preset-classic": "^2.0.0-beta.20",
        "aos": "^2.3.4",
        "autoprefixer": "^10.4.7",
        "clsx": "^1.1.1",
        "docusaurus-plugin-sass": "^0.2.2",
<<<<<<< HEAD
        "docusaurus-plugin-typedoc": "^0.17.3",
        "postprocessing": "^6.22.3",
        "raw-loader": "^4.0.2",
        "react": "^18.0.0",
        "react-dom": "^18.0.0",
        "react-syntax-highlighter": "^15.4.4",
        "react-transition-group": "^4.4.1",
        "sass": "^1.49.9",
        "tailwindcss": "^2.2.15",
        "three": "^0.137.0"
=======
        "docusaurus-plugin-typedoc": "^0.17.4",
        "postprocessing": "^6.26.4",
        "react": "^18.1.0",
        "react-dom": "^18.1.0",
        "react-syntax-highlighter": "^15.5.0",
        "react-transition-group": "^4.4.2",
        "sass": "^1.51.0",
        "tailwindcss": "^3.0.24",
        "three": "^0.140.2",
        "ts-easing": "^0.2.0"
>>>>>>> 17746ee1
    },
    "browserslist": {
        "production": [
            ">0.5%",
            "not dead",
            "not op_mini all"
        ],
        "development": [
            "last 1 chrome version",
            "last 1 firefox version",
            "last 1 safari version"
        ]
    },
    "devDependencies": {
        "@docusaurus/module-type-aliases": "^2.0.0-beta.20",
<<<<<<< HEAD
        "@tsconfig/docusaurus": "^1.0.2",
        "@types/react": "^18.0.9",
        "@types/react-helmet": "^6.1.0",
        "@types/react-router-dom": "^5.1.7",
        "docusaurus-tailwindcss-loader": "file:plugins/docusaurus-tailwindcss-loader",
        "postcss": "^8.3.6",
        "postcss-import": "^14.0.2",
        "postcss-loader": "^6.1.1",
        "postcss-preset-env": "^3.0.0",
        "typedoc": "^0.22.15",
        "typedoc-plugin-markdown": "^3.12.0",
        "typescript": "^4.5.2"
=======
        "@tsconfig/docusaurus": "^1.0.5",
        "@types/react": "^18.0.9",
        "@types/react-helmet": "^6.1.5",
        "@types/react-router-dom": "^5.3.3",
        "docusaurus-tailwindcss-loader": "file:plugins/docusaurus-tailwindcss-loader",
        "postcss": "^8.4.13",
        "postcss-import": "^14.1.0",
        "postcss-loader": "^6.2.1",
        "postcss-preset-env": "^7.5.0",
        "typedoc": "^0.22.15",
        "typedoc-plugin-markdown": "^3.12.1",
        "typescript": "^4.6.4"
>>>>>>> 17746ee1
    }
}<|MERGE_RESOLUTION|>--- conflicted
+++ resolved
@@ -24,29 +24,16 @@
         "autoprefixer": "^10.4.7",
         "clsx": "^1.1.1",
         "docusaurus-plugin-sass": "^0.2.2",
-<<<<<<< HEAD
         "docusaurus-plugin-typedoc": "^0.17.3",
         "postprocessing": "^6.22.3",
         "raw-loader": "^4.0.2",
-        "react": "^18.0.0",
-        "react-dom": "^18.0.0",
+        "react": "^18.1.0",
+        "react-dom": "^18.1.0",
         "react-syntax-highlighter": "^15.4.4",
         "react-transition-group": "^4.4.1",
         "sass": "^1.49.9",
-        "tailwindcss": "^2.2.15",
+        "tailwindcss": "^3.0.24",
         "three": "^0.137.0"
-=======
-        "docusaurus-plugin-typedoc": "^0.17.4",
-        "postprocessing": "^6.26.4",
-        "react": "^18.1.0",
-        "react-dom": "^18.1.0",
-        "react-syntax-highlighter": "^15.5.0",
-        "react-transition-group": "^4.4.2",
-        "sass": "^1.51.0",
-        "tailwindcss": "^3.0.24",
-        "three": "^0.140.2",
-        "ts-easing": "^0.2.0"
->>>>>>> 17746ee1
     },
     "browserslist": {
         "production": [
@@ -62,20 +49,6 @@
     },
     "devDependencies": {
         "@docusaurus/module-type-aliases": "^2.0.0-beta.20",
-<<<<<<< HEAD
-        "@tsconfig/docusaurus": "^1.0.2",
-        "@types/react": "^18.0.9",
-        "@types/react-helmet": "^6.1.0",
-        "@types/react-router-dom": "^5.1.7",
-        "docusaurus-tailwindcss-loader": "file:plugins/docusaurus-tailwindcss-loader",
-        "postcss": "^8.3.6",
-        "postcss-import": "^14.0.2",
-        "postcss-loader": "^6.1.1",
-        "postcss-preset-env": "^3.0.0",
-        "typedoc": "^0.22.15",
-        "typedoc-plugin-markdown": "^3.12.0",
-        "typescript": "^4.5.2"
-=======
         "@tsconfig/docusaurus": "^1.0.5",
         "@types/react": "^18.0.9",
         "@types/react-helmet": "^6.1.5",
@@ -88,6 +61,5 @@
         "typedoc": "^0.22.15",
         "typedoc-plugin-markdown": "^3.12.1",
         "typescript": "^4.6.4"
->>>>>>> 17746ee1
     }
 }
import React, { useEffect } from "react";
import Layout from "@theme-original/Layout";
<<<<<<< HEAD
import { PagesBackground } from "../../partials/PagesBackground";
=======
import { PagesBackground } from "../../partials/general/PagesBackground";
>>>>>>> 29f76fc8
import docsearch from "@docsearch/js";
import siteConfig from "@generated/docusaurus.config";

import "@docsearch/css";
<<<<<<< HEAD
import "../../css/custom.css";
=======

import AOS from "aos";
import "aos/dist/aos.css";

import "../../css/tailwind.css";
import "../../css/custom.css";

>>>>>>> 29f76fc8
import { useLocation } from "@docusaurus/router";
import ExecutionEnvironment from "@docusaurus/ExecutionEnvironment";

export default function LayoutWrapper(props) {

    const { pathname } = useLocation();

    const documentEnabled = ExecutionEnvironment.canUseDOM ? document : undefined
    const [darkMode, setDarkMode] = React.useState(documentEnabled ? document.documentElement.getAttribute("data-theme") === "dark" : true);

    useEffect(() => {
        if (ExecutionEnvironment.canUseDOM) {
<<<<<<< HEAD
            const mode = document.documentElement.getAttribute("data-theme");
            updateDarkModeClass(mode);
            setDarkMode(mode === "dark");
        }
    }, [ExecutionEnvironment.canUseDOM, documentEnabled]);

    function updateDarkModeClass(mode) {
        if (!document) return;
        if (mode === "dark") {
            document.documentElement.classList.add("dark");
        } else {
            document.documentElement.classList.remove("dark");
        }
    }
=======
            AOS.init();
        }
    }, [ExecutionEnvironment.canUseDOM, documentEnabled]);

    useEffect(() => {
        if (ExecutionEnvironment.canUseDOM) {
            const mode = document.documentElement.getAttribute("data-theme");
            setDarkMode(mode === "dark");
        }
    }, [ExecutionEnvironment.canUseDOM, documentEnabled]);
>>>>>>> 29f76fc8

    useEffect(() => {
        if (!ExecutionEnvironment.canUseDOM) return;
        const observer = new MutationObserver((mutations) => {
            mutations.forEach(function (mutation) {
                if (mutation.type === "attributes"
                    && mutation.attributeName === "data-theme") {
                    mutation.target.getAttribute("data-theme") === "dark" ? setDarkMode(true) : setDarkMode(false);
<<<<<<< HEAD
                    updateDarkModeClass(mutation.target.getAttribute("data-theme"));
                }
            });
        });
        observer.observe(document.documentElement, {
            attributes: true,
            childList: false,
            subtree: false
        });
=======
                }
            });
        });
        observer.observe(document.documentElement, {
            attributes: true,
            childList: false,
            subtree: false
        });
>>>>>>> 29f76fc8
        return () => {
            observer.disconnect();
        };
    }, [ExecutionEnvironment.canUseDOM, documentEnabled]);

    // should show algolia docsearch
    useEffect(() => {
        if (pathname.startsWith("/docs/")) {
            docsearch({
                container: "#docsearch",
                appId: siteConfig.customFields.docSearchAppId,
                apiKey: siteConfig.customFields.docSearchApiKey,
                indexName: "firecms",
            });
        }
    }, [pathname]);

    return (
        <>
            <PagesBackground darkMode={darkMode}/>
            <Layout {...props} />
        </>
    );
}<|MERGE_RESOLUTION|>--- conflicted
+++ resolved
@@ -1,17 +1,10 @@
 import React, { useEffect } from "react";
 import Layout from "@theme-original/Layout";
-<<<<<<< HEAD
-import { PagesBackground } from "../../partials/PagesBackground";
-=======
 import { PagesBackground } from "../../partials/general/PagesBackground";
->>>>>>> 29f76fc8
 import docsearch from "@docsearch/js";
 import siteConfig from "@generated/docusaurus.config";
 
 import "@docsearch/css";
-<<<<<<< HEAD
-import "../../css/custom.css";
-=======
 
 import AOS from "aos";
 import "aos/dist/aos.css";
@@ -19,7 +12,6 @@
 import "../../css/tailwind.css";
 import "../../css/custom.css";
 
->>>>>>> 29f76fc8
 import { useLocation } from "@docusaurus/router";
 import ExecutionEnvironment from "@docusaurus/ExecutionEnvironment";
 
@@ -32,22 +24,6 @@
 
     useEffect(() => {
         if (ExecutionEnvironment.canUseDOM) {
-<<<<<<< HEAD
-            const mode = document.documentElement.getAttribute("data-theme");
-            updateDarkModeClass(mode);
-            setDarkMode(mode === "dark");
-        }
-    }, [ExecutionEnvironment.canUseDOM, documentEnabled]);
-
-    function updateDarkModeClass(mode) {
-        if (!document) return;
-        if (mode === "dark") {
-            document.documentElement.classList.add("dark");
-        } else {
-            document.documentElement.classList.remove("dark");
-        }
-    }
-=======
             AOS.init();
         }
     }, [ExecutionEnvironment.canUseDOM, documentEnabled]);
@@ -58,7 +34,6 @@
             setDarkMode(mode === "dark");
         }
     }, [ExecutionEnvironment.canUseDOM, documentEnabled]);
->>>>>>> 29f76fc8
 
     useEffect(() => {
         if (!ExecutionEnvironment.canUseDOM) return;
@@ -67,8 +42,6 @@
                 if (mutation.type === "attributes"
                     && mutation.attributeName === "data-theme") {
                     mutation.target.getAttribute("data-theme") === "dark" ? setDarkMode(true) : setDarkMode(false);
-<<<<<<< HEAD
-                    updateDarkModeClass(mutation.target.getAttribute("data-theme"));
                 }
             });
         });
@@ -77,16 +50,6 @@
             childList: false,
             subtree: false
         });
-=======
-                }
-            });
-        });
-        observer.observe(document.documentElement, {
-            attributes: true,
-            childList: false,
-            subtree: false
-        });
->>>>>>> 29f76fc8
         return () => {
             observer.disconnect();
         };

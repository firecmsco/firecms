import React from "react";
import Layout from "@theme-original/Footer/Layout";
<<<<<<< HEAD
import { Newsletter } from "../../../partials/Newsletter";
=======
import { Newsletter } from "../../../partials/general/Newsletter";
>>>>>>> 29f76fc8

export default function LayoutWrapper(props) {
    return (
        <div className={"mt-16"}>
            <Newsletter/>
            <section
                className="relative ">
                <div
                    className={"mx-auto px-4 sm:px-6 bg-primary text-white "}>
                    <div
                        className="relative flex flex-col items-center px-6 py-12">
<<<<<<< HEAD
                        <h4 className="h2 mb-4 text-white">
=======
                        <h4 className="h2 mb-4 text-white uppercase">
>>>>>>> 29f76fc8
                            Need a hand?
                        </h4>

                        <div
                            className="flex flex-col space-y-2 items-center text-lg">
                            <div className={"text-center mb-4"}>
                                Learn how to get the most out of your
                                project with the help of our consulting team.
                            </div>
                            <a href="mailto:hello@firecms.co?subject=FireCMS%20consulting"
                               rel="noopener noreferrer"
                               target="_blank"
                               className={"btn mx-auto sm:mb-0 font-bold py-4 bg-black text-white font-bold hover:text-white uppercase border border-solid w-full sm:w-auto rounded"}>
                                Get in touch
                            </a>
                        </div>

                        <div className="flex flex-wrap">
                            <div
                                className="w-full py-2 border-b-2 border-gray-400 flex justify-between gap-2">
                            </div>

                        </div>

                    </div>
                </div>
            </section>
            <Newsletter/>
            <Layout {...props} />
        </div>
    );
}<|MERGE_RESOLUTION|>--- conflicted
+++ resolved
@@ -1,26 +1,17 @@
 import React from "react";
 import Layout from "@theme-original/Footer/Layout";
-<<<<<<< HEAD
-import { Newsletter } from "../../../partials/Newsletter";
-=======
 import { Newsletter } from "../../../partials/general/Newsletter";
->>>>>>> 29f76fc8
 
 export default function LayoutWrapper(props) {
     return (
         <div className={"mt-16"}>
-            <Newsletter/>
             <section
                 className="relative ">
                 <div
                     className={"mx-auto px-4 sm:px-6 bg-primary text-white "}>
                     <div
                         className="relative flex flex-col items-center px-6 py-12">
-<<<<<<< HEAD
-                        <h4 className="h2 mb-4 text-white">
-=======
                         <h4 className="h2 mb-4 text-white uppercase">
->>>>>>> 29f76fc8
                             Need a hand?
                         </h4>
 

--- conflicted
+++ resolved
@@ -13,11 +13,7 @@
 export const ContainerPaddingMixin = "py-12 md:py-16 p-4 md:p-8";
 export const ContainerInnerPaddingMixin = "px-4 py-4 md:px-8 md:py-12";
 
-<<<<<<< HEAD
 export const defaultBorderMixin = "border-solid border-slate-500/40 dark:border-slate-500/40";
-=======
-export const defaultBorderMixin = "border-solid border-slate-500 border-opacity-30 dark:border-slate-500 dark:border-opacity-30";
->>>>>>> 4a7e7c6f
 
 
 export const CTACaret = () => <svg aria-hidden="true"

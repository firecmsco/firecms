import React from "react";
import { ContainerMixin, ContainerPaddingMixin, defaultBorderMixin } from "../styles";
import clsx from "clsx";

export function Panel({
                          ref,
                          header,
                          children,
                          footer,
                          color = "transparent",
                          centered = false,
                          includeMargin = false,
                          includePadding = true,
                          className,
                          innerClassName,
                          container = true
                      }: {
    ref?: React.Ref<HTMLDivElement>,
    header?: React.ReactNode,
    children: React.ReactNode,
    footer?: React.ReactNode,
    color?: "gray" | "dark_gray" | "light_gray" | "white" | "white-to-slate" | "primary" | "secondary" | "dataki" | "light" | "light-to-white" | "lighter" | "transparent",
    centered?: boolean,
    includeMargin?: boolean,
    includePadding?: boolean,
    className?: string,
    innerClassName?: string,
    container?: boolean
}) {
//
    const colorClass = color === "transparent" ? "text-white" :
        color === "white" ? "bg-white text-text-primary" :
<<<<<<< HEAD
            color === "white-to-slate" ? "bg-gradient-to-b from-white to-slate-50 text-text-primary" :
                color === "light" ? "bg-gray-200 text-text-primary" :
                    color === "light-to-white" ? "bg-gradient-to-b from-gray-100 to-white text-text-primary" :
                        color === "lighter" ? "bg-gray-100 text-text-primary" :
                            color === "light_gray" ? "bg-gray-700 text-white dark:text-white" :
                                color === "gray" ? "bg-gray-800 text-white dark:text-white" :
                                    color === "dark_gray" ? "bg-gray-950 text-white dark:text-white" :
                                        color === "primary" ? "bg-primary text-white dark:text-white" :
                                            color === "dataki" ? "bg-blue-950 text-white dark:text-white" :
                                                color === "secondary" ? "bg-secondary text-white dark:text-white" : "";
=======
            color === "white-to-slate" ? "bg-linear-to-b from-white to-slate-50 text-text-primary" :
                color === "light" ? "bg-gray-100 text-text-primary" :
                color === "light-to-white" ? "bg-linear-to-b from-gray-100 to-white text-text-primary" :
                    color === "lighter" ? "bg-gray-50 text-text-primary" :
                        color === "light_gray" ? "bg-gray-700 text-white dark:text-white" :
                            color === "gray" ? "bg-gray-800 text-white dark:text-white" :
                                color === "dark_gray" ? "bg-gray-900 text-white dark:text-white" :
                                    color === "primary" ? "bg-primary text-white dark:text-white" :
                                        color === "secondary" ? "bg-secondary text-white dark:text-white" : "";
>>>>>>> 4ef7cb25

    const borderClass = color === "primary" ? "border-solid border-white/20" : defaultBorderMixin;

    return (
        <section
            ref={ref}
            className={clsx("max-w-full relative flex flex-col items ",
                colorClass,
                includeMargin ? " my-16" : "",
                "border-0 border-t",
                defaultBorderMixin,
                className
            )}>
            <div className={clsx(
                ContainerMixin,
                (centered ? " flex flex-col items-center" : ""),
                includePadding ? ContainerPaddingMixin : "",
                borderClass,
                "border-x border-y-0",
                innerClassName
            )}>
                {header}
                {container ? <div className={"max-w-6xl mx-auto"}>{children}</div> : null}
                {!container ? children : null}
                {footer}
            </div>
        </section>
    );
}<|MERGE_RESOLUTION|>--- conflicted
+++ resolved
@@ -30,10 +30,9 @@
 //
     const colorClass = color === "transparent" ? "text-white" :
         color === "white" ? "bg-white text-text-primary" :
-<<<<<<< HEAD
-            color === "white-to-slate" ? "bg-gradient-to-b from-white to-slate-50 text-text-primary" :
+            color === "white-to-slate" ? "bg-linear-to-b from-white to-slate-50 text-text-primary" :
                 color === "light" ? "bg-gray-200 text-text-primary" :
-                    color === "light-to-white" ? "bg-gradient-to-b from-gray-100 to-white text-text-primary" :
+                    color === "light-to-white" ? "bg-linear-to-b from-gray-100 to-white text-text-primary" :
                         color === "lighter" ? "bg-gray-100 text-text-primary" :
                             color === "light_gray" ? "bg-gray-700 text-white dark:text-white" :
                                 color === "gray" ? "bg-gray-800 text-white dark:text-white" :
@@ -41,17 +40,6 @@
                                         color === "primary" ? "bg-primary text-white dark:text-white" :
                                             color === "dataki" ? "bg-blue-950 text-white dark:text-white" :
                                                 color === "secondary" ? "bg-secondary text-white dark:text-white" : "";
-=======
-            color === "white-to-slate" ? "bg-linear-to-b from-white to-slate-50 text-text-primary" :
-                color === "light" ? "bg-gray-100 text-text-primary" :
-                color === "light-to-white" ? "bg-linear-to-b from-gray-100 to-white text-text-primary" :
-                    color === "lighter" ? "bg-gray-50 text-text-primary" :
-                        color === "light_gray" ? "bg-gray-700 text-white dark:text-white" :
-                            color === "gray" ? "bg-gray-800 text-white dark:text-white" :
-                                color === "dark_gray" ? "bg-gray-900 text-white dark:text-white" :
-                                    color === "primary" ? "bg-primary text-white dark:text-white" :
-                                        color === "secondary" ? "bg-secondary text-white dark:text-white" : "";
->>>>>>> 4ef7cb25
 
     const borderClass = color === "primary" ? "border-solid border-white/20" : defaultBorderMixin;
 

--- conflicted
+++ resolved
@@ -44,15 +44,10 @@
     const currentTop = ref.current?.getBoundingClientRect().top ?? 0;
     const parallaxOffset = easeInOut(Math.max(0, Math.min(1, (400 + currentTop / 2) / offsetHeight))) * 2 - 1;
 
-<<<<<<< HEAD
     return <Panel ref={ref}
                   container={false}
                   includePadding={false}
-                  className={clsx("relative flex flex-col items-center justify-center bg-gradient-to-b from-white to-gray-200")}>
-=======
-    return <div ref={ref}
-                className={clsx("flex flex-col items-center justify-center mt-16 bg-linear-to-b from-white to-slate-50")}>
->>>>>>> 4ef7cb25
+                  className={clsx("relative flex flex-col items-center justify-center bg-linear-to-b from-white to-gray-200")}>
 
         <LinedSpace position={"bottom"} size={"larger"}/>
 

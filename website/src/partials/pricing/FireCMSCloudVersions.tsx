import React from "react";
import { ContainerMixin, ContainerPaddingMixin, CTACaret, defaultBorderMixin } from "../styles";
import clsx from "clsx";
import { LinedSpace } from "../layout/LinedSpace";
import { Tip } from "./Tip";

export function FireCMSCloudVersions() {

    const communityTier = (
        <div
            className={clsx("bg-white w-full max-w-xl lg:max-w-none h-full p-6 border rounded-lg  flex flex-col", defaultBorderMixin)}>

            <h3 className={"text-3xl md:text-4xl font-bold text-gray-500 uppercase my-2"}>
                Community
            </h3>

            <p className={"text-lg mb-4 font-bold h-16"}>
                MIT licensed first-class CMS/admin panel
            </p>

            <div className={"my-4 text-gray-700 w-full"}>
                <span className={"text-3xl font-bold "}>€0 user/month</span>
            </div>

            <div className={"grow mt-4"}>
                <ul className={"pl-4"}>
                    <li className={"list-disc ml-2"}>
                        <Tip tip={"Easily connect to your Firebase and MongoDB Atlas databases."}>
                            Seamless integration with Firebase and MongoDB Atlas
                        </Tip>
                    </li>
                    <li className={"list-disc ml-2"}><Tip tip={"Plus too many to count validation options"}>Access to a
                        40+ first class components library</Tip></li>
                    <li className={"list-disc ml-2"}><Tip
                        tip={"Customize your forms with React components"}>Custom form fields and custom views</Tip>
                    </li>
                    <li className={"list-disc ml-2"}><Tip tip={"Enjoy a robust, lightweight editor"}>Notion-style Markdown editor </Tip>
                    </li>
                    <li className={"list-disc ml-2"}><Tip tip={"Change your logo, theme, colors, fonts, home page, form fields, custom views..."}>Full CMS customization</Tip></li>
                </ul>
            </div>

        </div>
    );

    const cloud = (
        <div
            className={clsx("bg-white w-full max-w-xl lg:max-w-none h-full p-6 rounded-lg flex flex-col outline-hidden ring-2 ring-primary/75 ring-offset-2 ring-offset-transparent")}>

            <h3 className={"text-3xl md:text-4xl font-bold   my-2"}>
                FireCMS Cloud
            </h3>
            <p className={"text-lg mb-4 font-bold h-16"}>
                Perfect for projects that just need a working solution
            </p>

            <div className={" mt-4 w-full"}>
                {/*<span className={"text-2xl block font-bold line-through"}>€11.99 user/month</span>*/}
                <span className={"text-3xl font-bold text-primary"}>€9.99 user/month</span>
            </div>

            <div className={"flex flex-row gap-4 my-6"}>

                <a
<<<<<<< HEAD
                    className={"h-fit text-sm btn btn-sm py-2 px-3 text-white bg-primary  hover:bg-blue-700  hover:text-white uppercase border-solid rounded "}
                    href="https://app.firecms.co"
=======
                    className={"h-fit text-sm btn btn-sm py-2 px-3 text-white bg-primary  hover:bg-blue-700  hover:text-white uppercase border-solid rounded-sm "}
                    href="http://app.firecms.co"
>>>>>>> 4ef7cb25
                    rel="noopener noreferrer"
                    target="_blank"
                >
                    One month free trial
                    <CTACaret/>
                </a>
            </div>

            <div className={"grow"}>
                <ul className={"pl-4"}>
                    <li className={"list-disc ml-2"}><Tip tip={"Always up to date, including your own custom code"}>Fully managed service</Tip></li>
                    <li className={"list-disc ml-2"}>Everything in the community version</li>
                    <li className={"list-disc ml-2"}><Tip tip={"Customise your views, form fields, navigation routes, custom views and more, using module federation"}>Custom code</Tip></li>
                    <li className={"list-disc ml-2"}><Tip tip={"Instantly search through your data with powerful query capabilities."}>Local text search</Tip></li>
                    <li className={"list-disc ml-2"}><Tip tip={"Create as many data collections as you need."}>Unlimited collections</Tip></li>
                    <li className={"list-disc ml-2"}><Tip tip={"Easily migrate or backup your data."}>Data import and export</Tip></li>
                    <li className={"list-disc ml-2"}><Tip tip={"Personalize the appearance of your CMS to match your brand."}>Theme and logo customization</Tip></li>
                    <li className={"list-disc ml-2"}><Tip tip={"Leverage the latest AI models to generate smart content."}>AI content generation</Tip></li>
                    <li className={"list-disc ml-2"}><Tip tip={"Utilize additional databases for extended functionality."}>Secondary databases</Tip></li>
                    <li className={"list-disc ml-2"}><Tip tip={"Ensure application security with AppCheck integration."}>AppCheck</Tip></li>
                    <li className={"list-disc ml-2"}><Tip tip={"Fine-tune user permissions and roles for your team."}>User and role management</Tip></li>
                </ul>
            </div>

        </div>
    );

    const proTier = (
        <div
            className={clsx("bg-white w-full max-w-xl lg:max-w-none h-full p-6 border rounded-lg  flex flex-col", defaultBorderMixin)}>

            <h3 className={"text-3xl md:text-4xl font-bold  text-gray-700 uppercase my-2"}>
                Pro
            </h3>
            <p className={"text-lg mb-4 font-bold h-16"}>
                Perfect for startups, enterprise or agencies.
            </p>
            <div className={"mt-4  text-gray-800 w-full"}>
                <span className={"text-3xl font-bold "}>€49.99 project/month</span>
            </div>
            <div className={"w-fit my-6 flex flex-row gap-2"}>
                <div
                    className={"rounded-lg w-fit h-fit font-regular m-auto gap-1 text-ellipsis px-4 py-1.5 text-sm font-semibold"}
                    style={{
                        backgroundColor: "rgb(255, 214, 110)",
                        color: "rgb(59, 37, 1)"
                    }}>
                    TRY OUT FOR FREE
                </div>
                <a className={clsx("btn px-4 py-2  uppercase rounded-sm border-solid text-base dark:hover:text-gray-100 hover:bg-gray-100 dark:hover:bg-gray-900 dark:hover:border-gray-800 ")}
                   href="/pro">
                    More info
                </a>
            </div>

            <div className={"grow"}>
                <ul className={"pl-4"}>
                    <li className={"list-disc ml-2"}><Tip tip={"Easily design and infer data schemas for your project."}>Schema editor and data inference</Tip></li>
                    <li className={"list-disc ml-2"}><Tip tip={"Manage complex data migrations with advanced tools."}>Advanced data import and export</Tip></li>
                    <li className={"list-disc ml-2"}><Tip tip={"Manage complex data migrations with advanced tools."}>Data import and export</Tip></li>
                    <li className={"list-disc ml-2"}><Tip tip={"Edit content seamlessly with an intuitive Notion-like interface."}>Notion-style editor</Tip></li>
                    <li className={"list-disc ml-2"}><Tip tip={"Instantly search through your data with powerful query capabilities."}>Local text search</Tip></li>
                    <li className={"list-disc ml-2"}><Tip tip={"Fine-tune user permissions and roles for your team."}>User and role management</Tip></li>
                    <li className={"list-disc ml-2"}><Tip tip={"Implement tailored authentication methods and precise access controls."}>Custom authentication and access control</Tip></li>
                    <li className={"list-disc ml-2"}><Tip tip={"Extend functionality with our full range of plugins."}>Access to all FireCMS plugins</Tip></li>
                    <li className={"list-disc ml-2"}><Tip tip={"Fully customize your CMS components to suit your needs."}>Full CMS components customization</Tip></li>
                    <li className={"list-disc ml-2"}><Tip tip={"Get faster assistance with our priority support."}>Priority support</Tip></li>
                    <li className={"list-disc ml-2"}><Tip tip={"Influence the development of future features through roadmap prioritization."}>Roadmap prioritization</Tip></li>
                </ul>
            </div>

        </div>
    );

    return <section
        className={clsx(defaultBorderMixin, "flex flex-col text-gray-900 items-center justify-center text-lg border-0 border-t bg-gray-100 z-10")}>

        <div className={clsx(ContainerMixin, ContainerPaddingMixin, defaultBorderMixin, "flex flex-col gap-8 border-r border-l border-t-0 border-b-0")}>
            <div className={"max-w-4xl mx-auto"}>
                <p className={"max-w-6xl mx-auto mt-0 mb-8"}>
                    <strong>FireCMS Cloud</strong> offers a complete, end-to-end
                    solution for businesses that require the highest level of
                    support and security. With dedicated hosting, advanced features, and
                    expert support, you&#39;ll have everything you need to take your project
                    to the next level.
                </p>
            </div>
            <div
                className="flex flex-col items-center md:grid md:grid-cols-3 gap-4 w-full mx-auto"
            >
                {communityTier}
                {cloud}
                {proTier}
            </div>

            {/*<ThreeColumns*/}
            {/*    left={freeTier}*/}
            {/*    center={plusTier}*/}
            {/*    right={proTier}*/}
            {/*/>*/}

        </div>
        <LinedSpace position={"top"} size={"medium"}/>
    </section>;

}<|MERGE_RESOLUTION|>--- conflicted
+++ resolved
@@ -62,13 +62,8 @@
             <div className={"flex flex-row gap-4 my-6"}>
 
                 <a
-<<<<<<< HEAD
-                    className={"h-fit text-sm btn btn-sm py-2 px-3 text-white bg-primary  hover:bg-blue-700  hover:text-white uppercase border-solid rounded "}
+                    className={"h-fit text-sm btn btn-sm py-2 px-3 text-white bg-primary  hover:bg-blue-700  hover:text-white uppercase border-solid rounded-sm "}
                     href="https://app.firecms.co"
-=======
-                    className={"h-fit text-sm btn btn-sm py-2 px-3 text-white bg-primary  hover:bg-blue-700  hover:text-white uppercase border-solid rounded-sm "}
-                    href="http://app.firecms.co"
->>>>>>> 4ef7cb25
                     rel="noopener noreferrer"
                     target="_blank"
                 >

--- conflicted
+++ resolved
@@ -66,11 +66,6 @@
     function buildNightGeometry(radius: number, complexity: number) {
         const vertices: { pos: number[], norm: number[], uv: number[] }[] = [];
         const dodecahedron = new THREE.DodecahedronGeometry(radius, complexity);
-<<<<<<< HEAD
-        return dodecahedron;
-    }
-
-=======
 
         for (let i = 0; i < dodecahedron.attributes.position.count; i++) {
             const x = dodecahedron.attributes.position.array[i * 3];
@@ -100,7 +95,7 @@
         const positions: number[] = [];
         const normals: number[] = [];
         const uvs: number[] = [];
-        for (const vertex of vertices) {
+    for (const vertex of vertices) {
             positions.push(...vertex.pos);
             normals.push(...vertex.norm);
             uvs.push(...vertex.uv);
@@ -120,7 +115,6 @@
         return merged;
     }
 
->>>>>>> 29f76fc8
     function buildMaterial(width: number, height: number, radius: number, displacementRatio: number, displacementArea: number, spread: number) {
 
         let colors = [magenta, cyan, yellow, red, blue];
@@ -182,11 +176,7 @@
         const far = 100;
         const camera = new THREE.OrthographicCamera(left, right, top, bottom, near, far);
         // camera.position.x = 18;
-<<<<<<< HEAD
         camera.position.z = 15;
-=======
-        // camera.position.z = 15;
->>>>>>> 29f76fc8
 
         const composer = new EffectComposer(renderer);
         const renderPass = new RenderPass(scene, camera);
@@ -569,10 +559,7 @@
 
 uniform float u_time;
 uniform float u_opacity;
-<<<<<<< HEAD
-=======
 uniform float u_dark_mode;
->>>>>>> 29f76fc8
 
 varying float v_displacement_amount;
 uniform float u_sphere_radius;
@@ -587,12 +574,6 @@
 
 void main(){
     vec3 color = v_color;
-<<<<<<< HEAD
-    color.rgb +=  v_displacement_amount * 0.3;
-    color.rg -=  (1.0 - v_position.z / u_sphere_radius) * 0.1;
-    color = czm_saturation(color, 1.2);
-    gl_FragColor = vec4(color,.8);
-=======
     color.rgb +=  v_displacement_amount * 0.2;
     if(u_dark_mode == 1.0){
         color.rg -=  (1.0 - v_position.z / u_sphere_radius) * .2;
@@ -600,7 +581,6 @@
     }
         color = czm_saturation(color, 1.1);
     gl_FragColor = vec4(color,.9);
->>>>>>> 29f76fc8
 }
 `;
 }

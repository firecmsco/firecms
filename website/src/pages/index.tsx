--- conflicted
+++ resolved
@@ -1,17 +1,14 @@
 import React from "react";
 import Layout from "@theme/Layout";
 import useDocusaurusContext from "@docusaurus/useDocusaurusContext";
+import ExecutionEnvironment from "@docusaurus/ExecutionEnvironment";
 
-<<<<<<< HEAD
 import AOS from "aos";
 import "aos/dist/aos.css";
 import "../css/tailwind.css";
 import Head from "@docusaurus/Head";
 
 import { FireCMSCloudIntro } from "../partials/home/FireCMSCloudIntro";
-=======
-import Head from "@docusaurus/Head";
->>>>>>> 29f76fc8
 import { TechSplash } from "../partials/home/TechSplash";
 import { ManageYour } from "../partials/home/ManageYour";
 import HeroHome from "../partials/home/HeroHome";
@@ -19,30 +16,15 @@
 import FirebaseTeaser from "../partials/home/OpenSourceDetails";
 import FirebaseIntro from "../partials/home/FirebaseIntro";
 import { Companies } from "../partials/home/Companies";
-<<<<<<< HEAD
 import Features from "../partials/Features";
+import FeaturesTeaser from "../partials/home/FeaturesTeaser";
+import EnterpriseTeaser from "../partials/home/EnterpriseTeaser";
+import { useEffect } from "react";
 
 // import { Newsletter } from "../partials/Newsletter";
-=======
-import FeaturesTeaser from "../partials/home/FeaturesTeaser";
-import EnterpriseTeaser from "../partials/home/EnterpriseTeaser";
->>>>>>> 29f76fc8
 
 function Home() {
-    const context = useDocusaurusContext();
-    const { siteConfig = {} } = context;
 
-<<<<<<< HEAD
-    const documentEnabled = ExecutionEnvironment.canUseDOM ? document : undefined
-
-    useEffect(() => {
-        if (ExecutionEnvironment.canUseDOM) {
-            AOS.init();
-        }
-    }, [ExecutionEnvironment.canUseDOM, documentEnabled]);
-
-=======
->>>>>>> 29f76fc8
     return (
         <Layout
             title={"FireCMS"}
@@ -68,16 +50,11 @@
                     <TechSplash/>
                     <Companies/>
 
-<<<<<<< HEAD
-                    <Features/>
+                    <FeaturesTeaser/>
                     <FirebaseTeaser/>
 
-=======
-                    <FeaturesTeaser/>
+                    <Features/>
                     <EnterpriseTeaser/>
-
-                    <FirebaseTeaser/>
->>>>>>> 29f76fc8
 
                 </main>
 

--- conflicted
+++ resolved
@@ -132,11 +132,7 @@
 
 html[data-theme='dark'] {
     --ifm-custom-navbar-background-color: rgba(48, 49, 55, 0.33);
-<<<<<<< HEAD
-    --ifm-background-color: #1b1b26;
-=======
     --ifm-background-color: #1b1b21;
->>>>>>> 29f76fc8
     --ifm-background-surface-color: #232328;
     --ifm-color-emphasis-100: #232328;
     /*--ifm-background-surface-color: #242526;*/

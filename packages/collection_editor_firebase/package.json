{
  "name": "@firecms/collection_editor_firebase",
  "type": "module",
<<<<<<< HEAD
  "version": "3.0.0-tw4.2",
=======
  "version": "3.0.0",
>>>>>>> 1e9a833e
  "publishConfig": {
    "access": "public"
  },
  "keywords": [
    "firebase",
    "cms",
    "admin",
    "admin panel",
    "firebase panel",
    "firestore",
    "headless",
    "headless cms",
    "content manager"
  ],
  "exports": {
    ".": {
      "import": "./dist/index.es.js",
      "require": "./dist/index.umd.js",
      "types": "./dist/index.d.ts"
    },
    "./package.json": "./package.json"
  },
  "main": "./dist/index.umd.js",
  "module": "./dist/index.es.js",
  "types": "./dist/index.d.ts",
  "source": "src/index.ts",
  "dependencies": {
<<<<<<< HEAD
    "@firecms/collection_editor": "^3.0.0-tw4.2",
    "@firecms/core": "^3.0.0-tw4.2",
    "@firecms/firebase": "^3.0.0-tw4.2"
=======
    "@firecms/collection_editor": "^3.0.0",
    "@firecms/core": "^3.0.0",
    "@firecms/firebase": "^3.0.0"
>>>>>>> 1e9a833e
  },
  "peerDependencies": {
    "firebase": "^10.12.2 || ^11.0.0 || ^12.0.0",
    "react": ">=18.0.0",
    "react-dom": ">=18.0.0"
  },
  "devDependencies": {
    "@types/node": "^20.19.17",
    "@types/react": "^18.3.24",
    "@types/react-dom": "^18.3.7",
    "babel-plugin-react-compiler": "^19.0.0-beta-af1b7da-20250417",
    "eslint-plugin-react-compiler": "^19.1.0-rc.2",
    "typescript": "^5.9.3",
    "vite": "^7.2.4"
  },
  "scripts": {
    "dev": "vite",
    "build": "vite build && tsc --emitDeclarationOnly -p tsconfig.prod.json",
    "clean": "rm -rf dist && find ./src -name '*.js' -type f | xargs rm -f"
  },
  "files": [
    "dist",
    "src"
  ],
  "gitHead": "0f16c9b5332f70bbcad9eb4d249ba220964d4195"
}<|MERGE_RESOLUTION|>--- conflicted
+++ resolved
@@ -1,11 +1,7 @@
 {
   "name": "@firecms/collection_editor_firebase",
   "type": "module",
-<<<<<<< HEAD
-  "version": "3.0.0-tw4.2",
-=======
   "version": "3.0.0",
->>>>>>> 1e9a833e
   "publishConfig": {
     "access": "public"
   },
@@ -33,15 +29,9 @@
   "types": "./dist/index.d.ts",
   "source": "src/index.ts",
   "dependencies": {
-<<<<<<< HEAD
-    "@firecms/collection_editor": "^3.0.0-tw4.2",
-    "@firecms/core": "^3.0.0-tw4.2",
-    "@firecms/firebase": "^3.0.0-tw4.2"
-=======
     "@firecms/collection_editor": "^3.0.0",
     "@firecms/core": "^3.0.0",
     "@firecms/firebase": "^3.0.0"
->>>>>>> 1e9a833e
   },
   "peerDependencies": {
     "firebase": "^10.12.2 || ^11.0.0 || ^12.0.0",

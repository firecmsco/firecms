--- conflicted
+++ resolved
@@ -1,28 +1,17 @@
 {
   "name": "@firecms/data_export",
   "type": "module",
-<<<<<<< HEAD
-  "version": "3.0.0-tw4.2",
-=======
   "version": "3.0.0",
->>>>>>> 1e9a833e
   "access": "public",
   "main": "./dist/index.umd.js",
   "module": "./dist/index.es.js",
   "types": "./dist/index.d.ts",
   "source": "src/index.ts",
   "dependencies": {
-<<<<<<< HEAD
-    "@firecms/core": "^3.0.0-tw4.2",
-    "@firecms/formex": "^3.0.0-tw4.2",
-    "@firecms/schema_inference": "^3.0.0-tw4.2",
-    "@firecms/ui": "^3.0.0-tw4.2"
-=======
     "@firecms/core": "^3.0.0",
     "@firecms/formex": "^3.0.0",
     "@firecms/schema_inference": "^3.0.0",
     "@firecms/ui": "^3.0.0"
->>>>>>> 1e9a833e
   },
   "peerDependencies": {
     "react": ">=18.0.0",

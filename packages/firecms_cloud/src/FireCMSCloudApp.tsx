import React, { useCallback, useEffect, useMemo, useState } from "react";
import { FirebaseApp } from "firebase/app";
import { BrowserRouter, Route } from "react-router-dom";

import {
    CircularProgressCenter,
    EntityCollection,
    ErrorView,
    FireCMS,
    FireCMSAppBarProps,
    FireCMSPlugin,
    ModeController,
    ModeControllerProvider,
    NavigationController,
    NavigationRoutes,
    PermissionsBuilder,
    Scaffold,
    SideDialogs,
    SnackbarProvider,
    useBrowserTitleAndIcon,
    useBuildLocalConfigurationPersistence,
    useBuildModeController,
    useBuildNavigationController,
    User
} from "@firecms/core";
import { buildCollectionInference, useFirestoreCollectionsConfigController } from "@firecms/collection_editor_firebase";
import {
    CollectionEditorPermissionsBuilder,
    CollectionsConfigController,
    mergeCollections,
    MissingReferenceWidget,
    PersistedCollection,
    useCollectionEditorPlugin
} from "@firecms/collection_editor";
import { useDataEnhancementPlugin } from "@firecms/data_enhancement";

import {
    FireCMSBackEndProvider,
    ProjectConfig,
    ProjectConfigProvider,
    useBuildCloudUserManagement,
    useBuildFireCMSBackend,
    useBuildProjectConfig,
    useDelegatedLogin
} from "./hooks";

import { FireCMSCloudAppProps } from "./FireCMSCloudAppProps";
import { ApiError, FireCMSAppConfig, FireCMSBackend, FireCMSCloudUser, FireCMSCloudUserWithRoles } from "./types";
import { RESERVED_GROUPS, resolveCollectionConfigPermissions } from "./utils";
import {
    CloudErrorView,
    FireCMSCloudDrawer,
    FireCMSCloudLoginView,
    FireCMSDataEnhancementSubscriptionMessage,
<<<<<<< HEAD
    FireCMSCloudLoginView,
=======
>>>>>>> 5f507c7a
    ProjectSettings,
    SubscriptionPlanWidget
} from "./components";
import { FireCMSCloudHomePage } from "./components/FireCMSCloudHomePage";
import {
    FirebaseAuthController,
    getFirestoreDataInPath,
    useAppCheck,
    useFirebaseAuthController,
    useFirebaseStorageSource,
    useFirestoreDelegate,
    useInitialiseFirebase
} from "@firecms/firebase";
import { ExportAllowedParams, useImportExportPlugin } from "@firecms/data_import_export";
import { Button, CenteredView, ErrorIcon, Typography } from "@firecms/ui";
import { useSaasPlugin } from "./hooks/useSaasPlugin";
import {
    resolveUserRolePermissions,
    RolesView,
    UserManagement,
    UserManagementProvider,
    UsersView
} from "@firecms/user_management";
import { DataTalk } from "@firecms/datatalk";

const DOCS_LIMIT = 200;

/**
 * This is the default implementation of a FireCMS app using the Firebase services
 * as a backend.
 * You can use this component as a full app, by specifying collections and
 * entity collections.
 *
 * This component is in charge of initialising Firebase, with the given
 * configuration object.
 *
 * @param props
 * @constructor
 * @group Firebase
 */
export function FireCMSCloudApp({
                                    projectId,
                                    appConfig,
                                    backendApiHost = "https://api-drplyi3b6q-ey.a.run.app", // TODO
                                    onAnalyticsEvent,
                                    basePath,
                                    baseCollectionPath
                                }: FireCMSCloudAppProps) {

    const modeController = useBuildModeController();

    const {
        firebaseApp: backendFirebaseApp,
        firebaseConfigLoading: backendConfigLoading,
        configError,
        firebaseConfigError: backendFirebaseConfigError
    } = useInitialiseFirebase({
        name: "firecms-backend",
        fromUrl: backendApiHost + "/config"
    });

    const fireCMSBackend = useBuildFireCMSBackend({
        backendApiHost,
        backendFirebaseApp
    });

    let component;

    if (backendConfigLoading || !backendFirebaseApp) {
        component = <FullLoadingView projectId={projectId} text={"Backend loading"}/>;
    } else if (backendFirebaseConfigError) {
        component = <ErrorView
            error={backendFirebaseConfigError}/>
    } else if (configError) {
        component = <ErrorView
            error={configError}/>
    } else if (fireCMSBackend.authLoading) {
        component = <FullLoadingView projectId={projectId} text={"Auth loading"}/>;
    } else if (!fireCMSBackend.user) {
        component = <CenteredView maxWidth={"lg"}>
            <FireCMSCloudLoginView
                fireCMSBackend={fireCMSBackend}
                includeLogo={true}
                includeGoogleAdminScopes={false}
                includeTermsAndNewsLetter={false}
                includeGoogleDisclosure={false}/>
        </CenteredView>
    } else {
        component = <FireCMSClient
            fireCMSBackend={fireCMSBackend}
            projectId={projectId}
            modeController={modeController}
            appConfig={appConfig}
            basePath={basePath}
            baseCollectionPath={baseCollectionPath}
            onAnalyticsEvent={onAnalyticsEvent}
        />
    }

    return <BrowserRouter basename={basePath}>
        {component}
    </BrowserRouter>;

}

export type FireCMSClientProps<ExtraAppbarProps = object> = {
    fireCMSBackend: FireCMSBackend,
    projectId: string;
    appConfig?: FireCMSAppConfig;
    modeController: ModeController;
    /**
     * A component that gets rendered on the upper side of the main toolbar.
     */
    FireCMSAppBarComponent?: React.ComponentType<FireCMSAppBarProps<ExtraAppbarProps>>;

    basePath?: string;
    baseCollectionPath?: string;
    onAnalyticsEvent?: (event: string, data?: object) => void;
};

function FullLoadingView(props: {
    projectId: string,
    projectConfig?: ProjectConfig,
    FireCMSAppBarComponent?: React.ComponentType<FireCMSAppBarProps>,
    text?: string
}) {
    return <Scaffold
        key={"project_scaffold_" + props.projectId}
        name={props.projectConfig?.projectName ?? ""}
        logo={props.projectConfig?.logo}
        FireCMSAppBar={props.FireCMSAppBarComponent}
        includeDrawer={false}>
        <CircularProgressCenter text={props.text}/>
    </Scaffold>;
}

export const FireCMSClient = function FireCMSClient({
                                                        projectId,
                                                        fireCMSBackend,
                                                        ...props
                                                    }: FireCMSClientProps) {

    const projectConfig = useBuildProjectConfig({
        projectId,
        backendFirebaseApp: fireCMSBackend.backendFirebaseApp
    });

    const userManagement = useBuildCloudUserManagement({
        backendFirebaseApp: fireCMSBackend.backendFirebaseApp,
        projectId,
        projectsApi: fireCMSBackend.projectsApi,
        usersLimit: projectConfig.usersLimit,
        canEditRoles: projectConfig.canEditRoles,
        fireCMSBackend
    });

    if (userManagement.loading || (!projectConfig.clientFirebaseConfig && !projectConfig.configError)) {
        return <FullLoadingView projectId={projectId}
                                projectConfig={projectConfig}
                                FireCMSAppBarComponent={props.FireCMSAppBarComponent}
                                text={"Client loading"}/>;
    }

    return <FireCMSClientWithController
        projectId={projectId}
        projectConfig={projectConfig}
        fireCMSBackend={fireCMSBackend}
        customizationLoading={false}
        userManagement={userManagement}
        {...props}
    />;
};

function ErrorDelegatingLoginView({
                                      configError,
                                      onLogout,
                                      fireCMSBackend
                                  }: {
    configError: Error | ApiError,
    onLogout: () => void,
    fireCMSBackend: FireCMSBackend
}) {

    const errorBody = "code" in configError
        ? <CloudErrorView error={configError}
                          fireCMSBackend={fireCMSBackend}/>
        : <>
            <Typography>{configError.message}</Typography>
            <Typography>
                This error may be caused when a user has been deleted from the client project.
                Make sure a user exists in the client project with the same email as the one trying to log in.
                If the problem persists, reach us at <a href="mailto:hello@firecms.co?subject=FireCMS%20login%20error"
                                                        rel="noopener noreferrer"
                                                        target="_blank"> hello@firecms.co </a>, or in our <a
                rel="noopener noreferrer"
                target="_blank"
                href={"https://discord.gg/fxy7xsQm3m"}>Discord channel</a>.
            </Typography>
        </>;

    return <CenteredView maxWidth={"2xl"} className={"flex flex-col gap-4"}>
        <div className={"flex gap-4 items-center"}>
            <ErrorIcon color={"error"}/>
            <Typography variant={"h4"}>Error logging in</Typography>
        </div>

        {errorBody}
        <Button variant="outlined" onClick={onLogout}>Sign out</Button>
    </CenteredView>;
}

function NoAccessErrorView(props: { configError: Error, onLogout: () => void }) {
    return <CenteredView maxWidth={"2xl"} className={"flex flex-col gap-4"}>
        <div className={"flex gap-4 items-center"}>
            <ErrorIcon color={"error"}/>
            <Typography variant={"h4"}>Error accessing project</Typography>
        </div>
        <Typography>{props.configError.message}</Typography>
        <Typography>
            This error may be caused when trying to access with a user that is not
            registered in the project. You can ask the project owner to add you to the project.
        </Typography>
        <Button variant="outlined" onClick={props.onLogout}>Sign out</Button>
    </CenteredView>;
}

export function FireCMSClientWithController({
                                                projectConfig,
                                                userManagement,
                                                projectId,
                                                fireCMSBackend,
                                                appConfig,
                                                customizationLoading,
                                                ...props
                                            }: FireCMSClientProps & {
    userManagement: UserManagement<FireCMSCloudUserWithRoles>;
    projectConfig: ProjectConfig;
    projectId: string;
    customizationLoading: boolean;
}) {

    const [notValidUser, setNotValidUser] = useState<User | undefined>();

    const {
        firebaseApp: clientFirebaseApp,
        firebaseConfigLoading,
        configError: firebaseConfigError
    } = useInitialiseFirebase({
        onFirebaseInit: appConfig?.onFirebaseInit,
        firebaseConfig: projectConfig.clientFirebaseConfig
    });

    const appCheckResult = useAppCheck({
        firebaseApp: clientFirebaseApp,
        options: appConfig?.appCheck
    });

    const authController: FirebaseAuthController = useFirebaseAuthController({
        firebaseApp: clientFirebaseApp,
        onSignOut: fireCMSBackend.signOut,
        defineRolesFor: userManagement.defineRolesFor
    });

    const fireCMSUser = useMemo(() => {
            if (userManagement.loading || authController.authLoading) return;
            const user = authController.user;
            if (!user) return;
            return userManagement.users.find((fireCMSUser) => fireCMSUser.email.toLowerCase() === user?.email?.toLowerCase());
        },
        [authController.authLoading, authController.user, userManagement.loading, userManagement.users]);

    const {
        delegatedLoginLoading,
        delegatedLoginError
    } = useDelegatedLogin({
        projectsApi: fireCMSBackend.projectsApi,
        firebaseApp: clientFirebaseApp,
        projectId,
        onUserChanged: (user) => {
            authController.setUser(user ?? null);
            authController.setRoles(fireCMSUser?.roles ?? []);
        },
        onAnalyticsEvent: props.onAnalyticsEvent
    });

    const permissions: PermissionsBuilder<PersistedCollection, FireCMSCloudUserWithRoles> = useCallback(({
                                                                                                             pathSegments,
                                                                                                             collection,
                                                                                                             user,
                                                                                                             entity
                                                                                                         }) => {
        return resolveUserRolePermissions<FireCMSCloudUserWithRoles>({
            collection,
            user
        });
    }, []);

    const configController = useFirestoreCollectionsConfigController({
        firebaseApp: fireCMSBackend.backendFirebaseApp,
        configPath: `projects/${projectId}/collections`,
        permissions,
        propertyConfigs: appConfig?.propertyConfigs
    });

    let loadingOrErrorComponent;
    if (userManagement.loading) {
        loadingOrErrorComponent = <CircularProgressCenter text={"Project loading"}/>;
    } else if (appCheckResult.loading) {
        loadingOrErrorComponent = <CircularProgressCenter text={"AppCheck loading"}/>;
    } else if (delegatedLoginError) {
        console.log("Delegated login error", delegatedLoginError)
        loadingOrErrorComponent = <ErrorDelegatingLoginView configError={delegatedLoginError}
                                                            fireCMSBackend={fireCMSBackend}
                                                            onLogout={fireCMSBackend.signOut}/>
    } else if (notValidUser) {
        console.warn("No user was found with email " + notValidUser.email);
        loadingOrErrorComponent = <NoAccessError authController={authController}/>
    } else if (projectConfig.configError) {
        loadingOrErrorComponent = <NoAccessErrorView configError={projectConfig.configError}
                                                     onLogout={fireCMSBackend.signOut}/>
    } else if (customizationLoading) {
        loadingOrErrorComponent = <CircularProgressCenter text={"Project customization loading"}/>;
    } else if (firebaseConfigLoading) {
        loadingOrErrorComponent = <CircularProgressCenter text={"Client config loading"}/>;
    } else if (firebaseConfigError) {
        loadingOrErrorComponent = <CenteredView>
            <ErrorView error={firebaseConfigError ?? "Error fetching client Firebase config"}/>
        </CenteredView>;
    } else if (delegatedLoginLoading) {
        loadingOrErrorComponent = <CircularProgressCenter text={"Logging in to " + projectId}/>;
    } else if (!authController.user) {
        loadingOrErrorComponent = <CircularProgressCenter text={"Auth loading"}/>;
    } else if (!fireCMSUser) {
        loadingOrErrorComponent = <NoAccessError authController={authController}/>;
    }

    if (loadingOrErrorComponent) {
        return <Scaffold
            key={"project_scaffold_" + projectConfig.projectId}
            name={projectConfig.projectName ?? ""}
            logo={projectConfig.logo}
            includeDrawer={false}
            FireCMSAppBar={props.FireCMSAppBarComponent}
        >
            {loadingOrErrorComponent}
        </Scaffold>;
    }

    return <FireCMSAppAuthenticated
        fireCMSUser={fireCMSUser!}
        fireCMSBackend={fireCMSBackend}
        appConfig={appConfig}
        authController={authController}
        projectConfig={projectConfig}
        collectionConfigController={configController}
        firebaseApp={clientFirebaseApp!}
        userManagement={userManagement}
        {...props}
    />;
}

function NoAccessError({ authController }: {
    authController: FirebaseAuthController
}) {
    return <CenteredView maxWidth={"md"} className={"gap-4"}>
        <ErrorView title={"You don't have access to this project"}
                   error={"You can request permission to the owner"}/>
        <Button variant="text" onClick={authController.signOut}>Sign out</Button>
    </CenteredView>;
}

function usePathSuggestions(fireCMSBackend: FireCMSBackend, projectConfig: ProjectConfig, navigationController: NavigationController) {

    const {
        collections
    } = navigationController;
    const existingPaths = (collections ?? []).map(col => col.path.trim().toLowerCase());

    const [rootPathSuggestions, setRootPathSuggestions] = React.useState<string[] | undefined>();
    useEffect(() => {
        const googleAccessToken = fireCMSBackend.googleCredential?.accessToken;
        fireCMSBackend.projectsApi.getRootCollections(projectConfig.projectId, googleAccessToken).then((paths) => {
            setRootPathSuggestions(paths.filter(p => !existingPaths.includes(p.trim().toLowerCase())));
        })
    }, []);

    const getPathSuggestions = useCallback((path?: string) => {
        if (!path && rootPathSuggestions) {
            return Promise.resolve(rootPathSuggestions);
        }
        return Promise.resolve([]);
    }, [rootPathSuggestions]);

    return { getPathSuggestions };
}

function FireCMSAppAuthenticated({
                                     fireCMSUser,
                                     firebaseApp,
                                     projectConfig,
                                     userManagement,
                                     collectionConfigController,
                                     appConfig,
                                     authController,
                                     modeController,
                                     fireCMSBackend,
                                     FireCMSAppBarComponent,
                                     onAnalyticsEvent,
                                     basePath,
                                     baseCollectionPath
                                 }: Omit<FireCMSClientProps, "projectId"> & {
    fireCMSUser: FireCMSCloudUser;
    firebaseApp: FirebaseApp;
    projectConfig: ProjectConfig;
    userManagement: UserManagement<FireCMSCloudUserWithRoles>;
    fireCMSBackend: FireCMSBackend,
    collectionConfigController: CollectionsConfigController;
    authController: FirebaseAuthController;
}) {

    if (!authController.user) {
        throw Error("You can only use FireCMSAppAuthenticated with an authenticated user");
    }

    const adminRoutes = useMemo(() => buildAdminRoutes(userManagement.usersLimit,
        true,
        fireCMSBackend,
        projectConfig), [userManagement.usersLimit]);

    const configPermissions: CollectionEditorPermissionsBuilder<User, PersistedCollection> = useCallback(({
                                                                                                              user,
                                                                                                              collection
                                                                                                          }) => resolveCollectionConfigPermissions({
        user: fireCMSUser,
        userManagement,
        collection
    }), [userManagement, fireCMSUser]);

    const propertyConfigsMap = useMemo(() => {
        const map: Record<string, any> = {};
        appConfig?.propertyConfigs?.forEach(field => {
            map[field.key] = field;
        });
        return map;
    }, [appConfig?.propertyConfigs]);

    const importExportPlugin = useImportExportPlugin({
        exportAllowed: useCallback(({ collectionEntitiesCount }: ExportAllowedParams) => {
            return projectConfig.canExport || collectionEntitiesCount <= DOCS_LIMIT;
        }, [projectConfig.canExport]),
        onAnalyticsEvent,
        notAllowedView: <SubscriptionPlanWidget showForPlans={["free"]}
                                                message={`Upgrade to export more than ${DOCS_LIMIT} entities`}/>
    });

    const dataEnhancementPlugin = useDataEnhancementPlugin({
        SubscriptionMessage: FireCMSDataEnhancementSubscriptionMessage,
        host: fireCMSBackend.backendApiHost
    });

    /**
     * Update the browser title and icon
     */
    useBrowserTitleAndIcon(projectConfig.projectName ?? "", projectConfig.logo);

    /**
     * Controller for saving some user preferences locally.
     */
    const userConfigPersistence = useBuildLocalConfigurationPersistence();

    const firestoreDelegate = useFirestoreDelegate({
        firebaseApp,
        textSearchControllerBuilder: appConfig?.textSearchControllerBuilder,
        firestoreIndexesBuilder: appConfig?.firestoreIndexesBuilder,
        localTextSearchEnabled: projectConfig.localTextSearchEnabled
    });

    /**
     * Controller used for saving and fetching files in storage
     */
    const storageSource = useFirebaseStorageSource({
        firebaseApp
    });

    const navigationController = useBuildNavigationController({
        basePath,
        baseCollectionPath,
        authController,
        collections: appConfig?.collections,
        views: appConfig?.views,
        userConfigPersistence,
        dataSourceDelegate: firestoreDelegate,
        injectCollections: useCallback(
            (collections: EntityCollection[]) => mergeCollections(
                collections,
                collectionConfigController.collections ?? [],
                appConfig?.modifyCollection
            ),
            [appConfig?.modifyCollection, collectionConfigController.collections])
    });

    const introMode = navigationController.initialised &&
        navigationController.collections !== undefined &&
        navigationController.collections.length === 0;

    const saasPlugin = useSaasPlugin({
        projectConfig,
        firestoreDelegate,
        collectionConfigController,
        appConfig,
        introMode: introMode ? (projectConfig.creationType === "new" ? "new_project" : "existing_project") : undefined
    });

    const { getPathSuggestions } = usePathSuggestions(fireCMSBackend, projectConfig, navigationController);

    const collectionEditorPlugin = useCollectionEditorPlugin<PersistedCollection, User>({
        collectionConfigController,
        configPermissions,
        reservedGroups: RESERVED_GROUPS,
        getPathSuggestions,
        getUser: (uid) => {
            return userManagement.users.find(u => u.uid === uid) ?? null;
        },
        collectionInference: buildCollectionInference(firebaseApp),
        getData: (path, parentPaths) => getFirestoreDataInPath(firebaseApp, path, parentPaths, 400),
        onAnalyticsEvent
    });

    const plugins: FireCMSPlugin<any, any, any>[] = [saasPlugin, importExportPlugin, collectionEditorPlugin, dataEnhancementPlugin];

    return (
        <FireCMSBackEndProvider {...fireCMSBackend}>
            <ProjectConfigProvider config={projectConfig}>
                <UserManagementProvider userManagement={userManagement}>
                    <SnackbarProvider>
                        <ModeControllerProvider value={modeController}>
                            <FireCMS
                                navigationController={navigationController}
                                dateTimeFormat={appConfig?.dateTimeFormat}
                                entityViews={appConfig?.entityViews}
                                locale={appConfig?.locale}
                                propertyConfigs={propertyConfigsMap}
                                authController={authController}
                                userConfigPersistence={userConfigPersistence}
                                dataSourceDelegate={firestoreDelegate}
                                storageSource={storageSource}
                                entityLinkBuilder={({ entity }) => `https://console.firebase.google.com/project/${firebaseApp.options.projectId}/firestore/data/${entity.path}/${entity.id}`}
                                onAnalyticsEvent={onAnalyticsEvent}
                                plugins={plugins}
                                components={{
                                    missingReference: MissingReferenceWidget
                                }}
                            >
                                {({
                                      context,
                                      loading
                                  }) => {

                                    let component;
                                    if (loading) {
                                        component =
                                            <Scaffold
                                                key={"project_scaffold_" + projectConfig.projectId}
                                                name={projectConfig.projectName ?? ""}
                                                logo={projectConfig.logo}
                                                includeDrawer={false}
                                                FireCMSAppBar={FireCMSAppBarComponent}
                                                fireCMSAppBarProps={appConfig?.fireCMSAppBarComponentProps}>
                                                <CircularProgressCenter text={"Almost there"}/>
                                            </Scaffold>;
                                    } else {
                                        component = (
                                            <Scaffold
                                                key={"project_scaffold_" + projectConfig.projectId}
                                                name={projectConfig.projectName ?? ""}
                                                logo={projectConfig.logo}
                                                Drawer={FireCMSCloudDrawer}
                                                FireCMSAppBar={FireCMSAppBarComponent}
                                                fireCMSAppBarProps={appConfig?.fireCMSAppBarComponentProps}
                                                autoOpenDrawer={appConfig?.autoOpenDrawer}>
                                                <NavigationRoutes
                                                    homePage={appConfig?.HomePage
                                                        ? <appConfig.HomePage/>
                                                        : <FireCMSCloudHomePage/>}
                                                    customRoutes={adminRoutes}/>
                                                <SideDialogs/>
                                            </Scaffold>
                                        );
                                    }

                                    return component;
                                }}
                            </FireCMS>
                        </ModeControllerProvider>
                    </SnackbarProvider>
                </UserManagementProvider>
            </ProjectConfigProvider>
        </FireCMSBackEndProvider>
    );

}

function buildAdminRoutes(usersLimit: number | undefined, includeDataTalk: boolean, fireCMSBackend: FireCMSBackend, projectConfig: ProjectConfig) {

    const views = [
        {
            path: "users",
            name: "CMS Users",
            group: "Admin",
            icon: "face",
            hideFromNavigation: true,
            view: <UsersView>
                <SubscriptionPlanWidget
                    showForPlans={["free"]}
                    message={<>Upgrade to PLUS to remove the <b>{usersLimit} users limit</b></>}/>
            </UsersView>
        },
        {
            path: "roles",
            name: "Roles",
            group: "Admin",
            icon: "gpp_good",
            hideFromNavigation: true,
            view: <RolesView>
                <SubscriptionPlanWidget
                    showForPlans={["free"]}
                    message={<>Upgrade to PLUS to be able to customise <b>roles</b></>}/>
            </RolesView>
        },
        {
            path: "settings",
            name: "Project settings",
            group: "Admin",
            icon: "settings",
            hideFromNavigation: true,
            view: <ProjectSettings/>
        }
    ];

    if (includeDataTalk) {
        views.push({
            path: "datatalk",
            name: "DataTalk",
            group: "Admin",
            icon: "settings",
            hideFromNavigation: true,
            view: <DataTalk
                apiEndpoint={"https://datatalkapi-drplyi3b6q-ey.a.run.app/datatalk/command?projectId=" + projectConfig.projectId}
                getAuthToken={fireCMSBackend.getBackendAuthToken}/>
        });

    }
    return views.map(({
                          path,
                          name,
                          view
                      }) => <Route
        key={"navigation_admin_" + path}
        path={path}
        element={view}
    />)
}<|MERGE_RESOLUTION|>--- conflicted
+++ resolved
@@ -52,10 +52,6 @@
     FireCMSCloudDrawer,
     FireCMSCloudLoginView,
     FireCMSDataEnhancementSubscriptionMessage,
-<<<<<<< HEAD
-    FireCMSCloudLoginView,
-=======
->>>>>>> 5f507c7a
     ProjectSettings,
     SubscriptionPlanWidget
 } from "./components";

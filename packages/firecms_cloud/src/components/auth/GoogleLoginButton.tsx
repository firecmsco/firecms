--- conflicted
+++ resolved
@@ -11,15 +11,13 @@
     disabled?: boolean
 }) {
     return (
-<<<<<<< HEAD
-        <div className={"m-4 w-full"}>
-            <Button className={cls("w-full bg-white text-surface-900 dark:text-surface-900", disabled ? "" : "hover:text-white dark:hover:text-white")}
+        <Button className={cls("w-full bg-white dark:bg-surface-800 text-surface-900 dark:text-surface-100", disabled ? "" : "hover:text-white dark:hover:text-white")}
                     style={{
                         height: "40px",
                         borderRadius: "4px",
                         fontSize: "14px"
                     }}
-                    variant="filled"
+                    variant="outlined"
                     disabled={disabled}
                     onClick={onClick}>
                 <div
@@ -29,28 +27,7 @@
                     </div>
                     <div
                         className={cls("grow pl-6 text-left")}>
-                        {"Sign in with Google"}
-                    </div>
-=======
-        <Button
-            className={cls("w-full bg-white dark:bg-surface-800 text-surface-900 dark:text-surface-100", disabled ? "" : "hover:text-surface-800 hover:dark:text-white")}
-            style={{
-                height: "40px",
-                borderRadius: "4px",
-                fontSize: "14px"
-            }}
-            variant="outlined"
-            disabled={disabled}
-            onClick={onClick}>
-            <div
-                className={cls("flex items-center justify-items-center ")}>
-                <div className="flex flex-col items-center justify-center w-4.5 h-4.5">
-                    {googleIcon()}
-                </div>
-                <div
-                    className={cls("flex-grow pl-6 text-left")}>
                     {"Sign in with Google"}
->>>>>>> 4a7e7c6f
                 </div>
             </div>
         </Button>

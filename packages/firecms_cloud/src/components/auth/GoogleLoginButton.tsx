import { googleIcon } from "./social_icons";
import React from "react"

import { Button, cls } from "@firecms/ui";

export function GoogleLoginButton({
                                      onClick,
                                      disabled
                                  }: {
    onClick: () => void,
    disabled?: boolean
}) {
    return (
        <div className={"m-4 w-full"}>
<<<<<<< HEAD
            <Button
                className={cls("w-full bg-white text-surface-900 dark:text-surface-900", disabled ? "" : "hover:text-surface-800 hover:dark:text-text-surface-800")}
                style={{
                    height: "40px",
                    borderRadius: "4px",
                    fontSize: "14px"
                }}
                variant="filled"
                disabled={disabled}
                onClick={onClick}>
=======
            <Button className={cls("w-full bg-white text-surface-900 dark:text-surface-900", disabled ? "" : "hover:text-white dark:hover:text-white")}
                    style={{
                        height: "40px",
                        borderRadius: "4px",
                        fontSize: "14px"
                    }}
                    variant="filled"
                    disabled={disabled}
                    onClick={onClick}>
>>>>>>> 4ef7cb25
                <div
                    className={cls("flex items-center justify-items-center ")}>
                    <div className="flex flex-col items-center justify-center w-4.5 h-4.5">
                        {googleIcon()}
                    </div>
                    <div
                        className={cls("grow pl-6 text-left")}>
                        {"Sign in with Google"}
                    </div>
                </div>
            </Button>

        </div>
    )
}<|MERGE_RESOLUTION|>--- conflicted
+++ resolved
@@ -12,18 +12,6 @@
 }) {
     return (
         <div className={"m-4 w-full"}>
-<<<<<<< HEAD
-            <Button
-                className={cls("w-full bg-white text-surface-900 dark:text-surface-900", disabled ? "" : "hover:text-surface-800 hover:dark:text-text-surface-800")}
-                style={{
-                    height: "40px",
-                    borderRadius: "4px",
-                    fontSize: "14px"
-                }}
-                variant="filled"
-                disabled={disabled}
-                onClick={onClick}>
-=======
             <Button className={cls("w-full bg-white text-surface-900 dark:text-surface-900", disabled ? "" : "hover:text-white dark:hover:text-white")}
                     style={{
                         height: "40px",
@@ -33,7 +21,6 @@
                     variant="filled"
                     disabled={disabled}
                     onClick={onClick}>
->>>>>>> 4ef7cb25
                 <div
                     className={cls("flex items-center justify-items-center ")}>
                     <div className="flex flex-col items-center justify-center w-4.5 h-4.5">

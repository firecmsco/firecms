{
  "name": "@firecms/data_enhancement",
  "type": "module",
<<<<<<< HEAD
  "version": "3.0.0-tw4.2",
=======
  "version": "3.0.0",
>>>>>>> 1e9a833e
  "main": "./dist/index.umd.js",
  "module": "./dist/index.es.js",
  "types": "./dist/index.d.ts",
  "source": "src/index.ts",
  "exports": {
    ".": {
      "types": "./dist/index.d.ts",
      "import": "./dist/index.es.js",
      "require": "./dist/index.umd.js"
    },
    "./package.json": "./package.json"
  },
  "dependencies": {
<<<<<<< HEAD
    "@firecms/core": "^3.0.0-tw4.2",
    "@firecms/editor": "^3.0.0-tw4.2"
=======
    "@firecms/core": "^3.0.0",
    "@firecms/editor": "^3.0.0"
>>>>>>> 1e9a833e
  },
  "peerDependencies": {
    "firebase": "^10.12.2 || ^11.0.0 || ^12.0.0",
    "react": ">=18.0.0",
    "react-dom": ">=18.0.0",
    "react-router": "^6.28.0",
    "react-router-dom": "^6.28.0"
  },
  "scripts": {
    "dev": "vite",
    "build": "vite build && tsc --emitDeclarationOnly -p tsconfig.prod.json",
    "prepublishOnly": "run-s build",
    "test": "jest"
  },
  "browserslist": {
    "production": [
      ">0.2%",
      "not dead",
      "not op_mini all"
    ],
    "development": [
      "last 1 chrome version",
      "last 1 firefox version",
      "last 1 safari version"
    ]
  },
  "devDependencies": {
    "@testing-library/jest-dom": "^6.9.1",
    "@types/jest": "^29.5.14",
    "@types/react": "^18.3.24",
    "@types/react-dom": "^18.3.7",
    "@vitejs/plugin-react": "^4.7.0",
    "babel-jest": "^29.7.0",
    "babel-plugin-react-compiler": "^19.0.0-beta-af1b7da-20250417",
    "eslint-plugin-react-compiler": "^19.1.0-rc.2",
    "jest": "^29.7.0",
    "ts-jest": "^29.4.5",
    "typescript": "^5.9.3",
    "vite": "^7.2.4"
  },
  "jest": {
    "transform": {
      "^.+\\.tsx?$": "ts-jest"
    },
    "testRegex": "(/__tests__/.*|(\\.|/)(test|spec))\\.tsx?$",
    "moduleFileExtensions": [
      "ts",
      "tsx",
      "js",
      "jsx",
      "json",
      "node"
    ]
  },
  "files": [
    "dist",
    "src"
  ],
  "publishConfig": {
    "access": "public"
  },
  "gitHead": "0f16c9b5332f70bbcad9eb4d249ba220964d4195"
}<|MERGE_RESOLUTION|>--- conflicted
+++ resolved
@@ -1,11 +1,7 @@
 {
   "name": "@firecms/data_enhancement",
   "type": "module",
-<<<<<<< HEAD
-  "version": "3.0.0-tw4.2",
-=======
   "version": "3.0.0",
->>>>>>> 1e9a833e
   "main": "./dist/index.umd.js",
   "module": "./dist/index.es.js",
   "types": "./dist/index.d.ts",
@@ -19,13 +15,8 @@
     "./package.json": "./package.json"
   },
   "dependencies": {
-<<<<<<< HEAD
-    "@firecms/core": "^3.0.0-tw4.2",
-    "@firecms/editor": "^3.0.0-tw4.2"
-=======
     "@firecms/core": "^3.0.0",
     "@firecms/editor": "^3.0.0"
->>>>>>> 1e9a833e
   },
   "peerDependencies": {
     "firebase": "^10.12.2 || ^11.0.0 || ^12.0.0",

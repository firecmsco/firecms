--- conflicted
+++ resolved
@@ -1,9 +1,5 @@
 {
-<<<<<<< HEAD
-  "version": "3.0.0-tw4.2",
-=======
   "version": "3.0.0",
->>>>>>> 1e9a833e
   "type": "module",
   "name": "@firecms/mongodb",
   "access": "public",
@@ -12,15 +8,9 @@
   "types": "./dist/index.d.ts",
   "source": "src/index.ts",
   "dependencies": {
-<<<<<<< HEAD
-    "@firecms/core": "^3.0.0-tw4.2",
-    "@firecms/firebase": "^3.0.0-tw4.2",
-    "@firecms/ui": "^3.0.0-tw4.2"
-=======
     "@firecms/core": "^3.0.0",
     "@firecms/firebase": "^3.0.0",
     "@firecms/ui": "^3.0.0"
->>>>>>> 1e9a833e
   },
   "exports": {
     ".": {

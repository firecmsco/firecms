--- conflicted
+++ resolved
@@ -1,11 +1,11 @@
 {
   "name": "@firecms/editor",
-  "version": "3.0.0-canary.282",
+  "version": "3.0.0-canary.258",
   "description": "Notion-style WYSIWYG editor for FireCMS",
   "type": "module",
   "main": "dist/index.cjs",
   "module": "dist/index.js",
-  "types": "./dist/index.d.ts",
+  "types": "dist/index.d.ts",
   "publishConfig": {
     "access": "public"
   },
@@ -30,41 +30,7 @@
     "react-dom": ">=18.0.0"
   },
   "dependencies": {
-<<<<<<< HEAD
     "@firecms/ui": "3.0.0-canary.258",
-    "@firecms/types": "3.0.0-canary.258",
-    "@radix-ui/react-slot": "^1.2.0",
-    "@tiptap/core": "2.11.5",
-    "@tiptap/extension-blockquote": "2.11.5",
-    "@tiptap/extension-bold": "2.11.5",
-    "@tiptap/extension-bullet-list": "2.11.5",
-    "@tiptap/extension-code": "2.11.5",
-    "@tiptap/extension-code-block": "2.11.5",
-    "@tiptap/extension-color": "2.11.5",
-    "@tiptap/extension-document": "2.11.5",
-    "@tiptap/extension-heading": "2.11.5",
-    "@tiptap/extension-highlight": "2.11.5",
-    "@tiptap/extension-horizontal-rule": "2.11.5",
-    "@tiptap/extension-image": "2.11.5",
-    "@tiptap/extension-italic": "2.11.5",
-    "@tiptap/extension-link": "2.11.5",
-    "@tiptap/extension-list-item": "2.11.5",
-    "@tiptap/extension-ordered-list": "2.11.5",
-    "@tiptap/extension-placeholder": "2.11.5",
-    "@tiptap/extension-strike": "2.11.5",
-    "@tiptap/extension-task-item": "2.11.5",
-    "@tiptap/extension-task-list": "2.11.5",
-    "@tiptap/extension-text-style": "2.11.5",
-    "@tiptap/extension-underline": "2.11.5",
-    "@tiptap/pm": "2.11.5",
-    "@tiptap/react": "2.11.5",
-    "@tiptap/starter-kit": "2.11.5",
-    "@tiptap/suggestion": "2.11.5",
-    "@types/node": "20.17.14",
-    "prosemirror-view": "1.39.1",
-    "react-compiler-runtime": "^19.0.0-beta-e993439-20250405",
-=======
-    "@firecms/ui": "^3.0.0-canary.282",
     "@floating-ui/dom": "^1.7.4",
     "@radix-ui/react-slot": "^1.2.3",
     "@tiptap/core": "3.6.6",
@@ -93,36 +59,24 @@
     "@tiptap/react": "3.6.6",
     "@tiptap/starter-kit": "3.6.6",
     "@tiptap/suggestion": "3.6.6",
-    "@types/node": "20.19.17",
-    "react-compiler-runtime": "^19.0.0-beta-ebf51a3-20250411",
->>>>>>> 4a7e7c6f
+    "@types/node": "20.17.14",
+    "react-compiler-runtime": "^19.0.0-beta-e993439-20250405",
     "react-markdown": "^9.1.0",
     "react-moveable": "^0.56.0",
     "tiptap-markdown": "^0.9.0"
   },
   "devDependencies": {
-<<<<<<< HEAD
     "@types/react": "^18.3.20",
     "@types/react-dom": "^18.3.6",
-=======
-    "@types/react": "^18.3.24",
-    "@types/react-dom": "^18.3.7",
->>>>>>> 4a7e7c6f
     "@types/react-measure": "^2.0.12",
-    "@vitejs/plugin-react": "^4.7.0",
+    "@vitejs/plugin-react": "^4.3.4",
     "babel-jest": "^29.7.0",
-    "babel-plugin-react-compiler": "^19.0.0-beta-af1b7da-20250417",
-    "eslint-plugin-react-compiler": "^19.0.0-beta-af1b7da-20250417",
+    "babel-plugin-react-compiler": "beta",
+    "eslint-plugin-react-compiler": "beta",
     "jest": "^29.7.0",
-<<<<<<< HEAD
     "ts-jest": "^29.3.1",
     "typescript": "^5.8.3",
     "vite": "^5.4.17"
-=======
-    "ts-jest": "^29.4.3",
-    "typescript": "^5.9.2",
-    "vite": "^7.1.6"
->>>>>>> 4a7e7c6f
   },
-  "gitHead": "0f16c9b5332f70bbcad9eb4d249ba220964d4195"
+  "gitHead": "946e1f4f5695190e903af3a71dd7111accfc1efa"
 }
--- conflicted
+++ resolved
@@ -1,10 +1,6 @@
 {
   "name": "@firecms/editor",
-<<<<<<< HEAD
-  "version": "3.0.0-tw4.2",
-=======
   "version": "3.0.0",
->>>>>>> 1e9a833e
   "description": "Notion-style WYSIWYG editor for FireCMS",
   "type": "module",
   "main": "dist/index.cjs",
@@ -33,11 +29,7 @@
     "react-dom": ">=18.0.0"
   },
   "dependencies": {
-<<<<<<< HEAD
-    "@firecms/ui": "^3.0.0-tw4.2",
-=======
     "@firecms/ui": "^3.0.0",
->>>>>>> 1e9a833e
     "@floating-ui/dom": "^1.7.4",
     "@radix-ui/react-slot": "^1.2.4",
     "@tiptap/core": "3.11.0",
@@ -70,8 +62,7 @@
     "react-compiler-runtime": "^19.0.0-beta-ebf51a3-20250411",
     "react-markdown": "^9.1.0",
     "react-moveable": "^0.56.0",
-    "tiptap-markdown": "^0.9.0",
-    "use-sync-external-store": "^1.6.0"
+    "tiptap-markdown": "^0.9.0"
   },
   "devDependencies": {
     "@types/react": "^18.3.24",

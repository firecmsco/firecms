{
  "name": "@firecms/collection_editor",
  "type": "module",
<<<<<<< HEAD
  "version": "3.0.0-tw4.2",
=======
  "version": "3.0.0",
>>>>>>> 1e9a833e
  "main": "./dist/index.umd.js",
  "module": "./dist/index.es.js",
  "types": "./dist/index.d.ts",
  "source": "src/index.ts",
  "dependencies": {
<<<<<<< HEAD
    "@firecms/data_export": "^3.0.0-tw4.2",
    "@firecms/data_import": "^3.0.0-tw4.2",
    "@firecms/data_import_export": "^3.0.0-tw4.2",
    "@firecms/formex": "^3.0.0-tw4.2",
    "@firecms/schema_inference": "^3.0.0-tw4.2",
    "@firecms/ui": "^3.0.0-tw4.2",
=======
    "@firecms/data_export": "^3.0.0",
    "@firecms/data_import": "^3.0.0",
    "@firecms/data_import_export": "^3.0.0",
    "@firecms/formex": "^3.0.0",
    "@firecms/schema_inference": "^3.0.0",
    "@firecms/ui": "^3.0.0",
>>>>>>> 1e9a833e
    "json5": "^2.2.3",
    "prism-react-renderer": "^2.4.1"
  },
  "peerDependencies": {
    "react": ">=18.0.0",
    "react-dom": ">=18.0.0",
    "react-router": "^6.28.0",
    "react-router-dom": "^6.28.0"
  },
  "exports": {
    ".": {
      "import": "./dist/index.es.js",
      "require": "./dist/index.umd.js",
      "types": "./dist/index.d.ts"
    },
    "./package.json": "./package.json"
  },
  "scripts": {
    "dev": "vite",
    "test": "jest",
    "build": "vite build && tsc --emitDeclarationOnly -p tsconfig.prod.json",
    "clean": "rm -rf dist && find ./src -name '*.js' -type f | xargs rm -f"
  },
  "browserslist": {
    "production": [
      ">0.2%",
      "not dead",
      "not op_mini all"
    ],
    "development": [
      "last 1 chrome version",
      "last 1 firefox version",
      "last 1 safari version"
    ]
  },
  "devDependencies": {
    "@jest/globals": "^30.2.0",
    "@types/react": "^18.3.24",
    "@types/react-dom": "^18.3.7",
    "@vitejs/plugin-react": "^4.7.0",
    "babel-plugin-react-compiler": "^19.0.0-beta-af1b7da-20250417",
    "eslint-plugin-react-compiler": "^19.1.0-rc.2",
    "jest": "^29.7.0",
    "react-router": "^6.30.2",
    "react-router-dom": "^6.30.2",
    "ts-jest": "^29.4.5",
    "typescript": "^5.9.3",
    "vite": "^7.2.4"
  },
  "files": [
    "dist",
    "src"
  ],
  "publishConfig": {
    "access": "public"
  },
  "gitHead": "0f16c9b5332f70bbcad9eb4d249ba220964d4195"
}<|MERGE_RESOLUTION|>--- conflicted
+++ resolved
@@ -1,31 +1,18 @@
 {
   "name": "@firecms/collection_editor",
   "type": "module",
-<<<<<<< HEAD
-  "version": "3.0.0-tw4.2",
-=======
   "version": "3.0.0",
->>>>>>> 1e9a833e
   "main": "./dist/index.umd.js",
   "module": "./dist/index.es.js",
   "types": "./dist/index.d.ts",
   "source": "src/index.ts",
   "dependencies": {
-<<<<<<< HEAD
-    "@firecms/data_export": "^3.0.0-tw4.2",
-    "@firecms/data_import": "^3.0.0-tw4.2",
-    "@firecms/data_import_export": "^3.0.0-tw4.2",
-    "@firecms/formex": "^3.0.0-tw4.2",
-    "@firecms/schema_inference": "^3.0.0-tw4.2",
-    "@firecms/ui": "^3.0.0-tw4.2",
-=======
     "@firecms/data_export": "^3.0.0",
     "@firecms/data_import": "^3.0.0",
     "@firecms/data_import_export": "^3.0.0",
     "@firecms/formex": "^3.0.0",
     "@firecms/schema_inference": "^3.0.0",
     "@firecms/ui": "^3.0.0",
->>>>>>> 1e9a833e
     "json5": "^2.2.3",
     "prism-react-renderer": "^2.4.1"
   },

--- conflicted
+++ resolved
@@ -5,7 +5,8 @@
     ConfirmationDialog,
     Entity,
     EntityCollection,
-    ErrorView, getSubcollections,
+    ErrorView,
+    getSubcollections,
     isPropertyBuilder,
     MapProperty,
     mergeDeep,
@@ -327,11 +328,7 @@
 
     const doCollectionInference = collectionInference ? (collection: PersistedCollection<any>) => {
         if (!collectionInference) return undefined;
-<<<<<<< HEAD
-        return collectionInference?.(collection.dbPath, collection.collectionGroup ?? false, parentPaths ?? []);
-=======
-        return collectionInference?.(collection.path, collection.collectionGroup ?? false, parentPaths ?? [], collection.databaseId);
->>>>>>> 4a7e7c6f
+        return collectionInference?.(collection.dbPath, collection.collectionGroup ?? false, parentPaths ?? [], collection.databaseId);
     } : undefined;
 
     const inferCollectionFromData = async (newCollection: PersistedCollection<M>) => {

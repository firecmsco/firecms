import React, { useEffect, useState } from "react";
import { EntityCollection, FieldCaption, IconForView, SearchIconsView, singular, toSnakeCase, } from "@firecms/core";
import {
    BooleanSwitchWithLabel,
    Chip,
    CloseIcon,
    cls,
    Container,
    DebouncedTextField,
    Dialog,
    ExpandablePanel,
    IconButton,
    Select,
    SelectItem,
    SettingsIcon,
    TextField,
    Tooltip,
    Typography,
    useAutoComplete
} from "@firecms/ui";

import { Field, getIn, useFormex } from "@firecms/formex";
import { useCollectionEditorController } from "../../useCollectionEditorController";
import { LayoutModeSwitch } from "./LayoutModeSwitch";

export function CollectionDetailsForm({
                                          isNewCollection,
                                          reservedGroups,
                                          existingPaths,
                                          existingIds,
                                          groups,
                                          parentCollection,
                                          children
                                      }: {
    isNewCollection: boolean,
    reservedGroups?: string[];
    existingPaths?: string[];
    existingIds?: string[];
    groups: string[] | null;
    parentCollection?: EntityCollection;
    parentCollectionIds?: string[];
    children?: React.ReactNode;
}) {

    const groupRef = React.useRef<HTMLInputElement>(null);
    const {
        values,
        setFieldValue,
        handleChange,
        touched,
        errors,
        setFieldTouched,
        isSubmitting,
        submitCount
    } = useFormex<EntityCollection>();

    const collectionEditor = useCollectionEditorController();

    const [iconDialogOpen, setIconDialogOpen] = useState(false);
    const [advancedPanelExpanded, setAdvancedPanelExpanded] = useState(false);

    const updateDatabaseId = (databaseId: string) => {
        setFieldValue("databaseId", databaseId ?? undefined);
    }

    const updateName = (name: string) => {
        setFieldValue("name", name);

        const pathTouched = getIn(touched, "path");
        if (!pathTouched && isNewCollection && name) {
            setFieldValue("path", toSnakeCase(name));
        }

        const idTouched = getIn(touched, "id");
        if (!idTouched && isNewCollection && name) {
            setFieldValue("id", toSnakeCase(name));
        }

        const singularNameTouched = getIn(touched, "singularName");
        if (!singularNameTouched && isNewCollection && name) {
            setFieldValue("singularName", singular(name));
        }

    };

    useEffect(() => {
        if (errors.id) {
            setAdvancedPanelExpanded(true);
        }
    }, [errors.id]);

    const collectionIcon = <IconForView collectionOrView={values}/>;

    const groupOptions = groups?.filter((group) => !reservedGroups?.includes(group));

    const {
        inputFocused,
        autoCompleteOpen,
        setAutoCompleteOpen
    } = useAutoComplete({
        ref: groupRef
    });

    const isSubcollection = !!parentCollection;

    let customIdValue: "true" | "false" | "optional" | "code_defined" | undefined;
    if (typeof values.customId === "object") {
        customIdValue = "code_defined";
    } else if (values.customId === true) {
        customIdValue = "true";
    } else if (values.customId === false) {
        customIdValue = "false";
    } else if (values.customId === "optional") {
        customIdValue = "optional";
    }

    const showErrors = submitCount > 0;

    return (
        <div className={"overflow-auto my-auto"}>
            <Container maxWidth={"4xl"} className={"flex flex-col gap-4 p-8 m-auto"}>

                <div>
                    <div
                        className="flex flex-row gap-2 py-2 pt-3 items-center">
                        <Typography variant={!isNewCollection ? "h5" : "h4"} className={"grow"}>
                            {isNewCollection ? "New collection" : `${values?.name} collection`}
                        </Typography>
                        <DefaultDatabaseField databaseId={values.databaseId}
                                              onDatabaseIdUpdate={updateDatabaseId}/>

                        <Tooltip title={"Change icon"}
                                 asChild={true}>
                            <IconButton
                                shape={"square"}
                                onClick={() => setIconDialogOpen(true)}>
                                {collectionIcon}
                            </IconButton>
                        </Tooltip>
                    </div>

                    {parentCollection && <Chip colorScheme={"tealDarker"}>
                        <Typography variant={"caption"}>
                            This is a subcollection of <b>{parentCollection.name}</b>
                        </Typography>
                    </Chip>}

                </div>
                <div className={"grid grid-cols-12 gap-4"}>

                    <div className={"col-span-12"}>
                        <TextField
                            value={values.name ?? ""}
                            onChange={(e: any) => updateName(e.target.value)}
                            label={"Name"}
                            autoFocus={true}
                            required
                            error={showErrors && Boolean(errors.name)}/>
                        <FieldCaption error={touched.name && Boolean(errors.name)}>
                            {touched.name && Boolean(errors.name) ? errors.name : "Name of this collection, usually a plural name (e.g. Products)"}
                        </FieldCaption>
                    </div>

                    <div className={cls("col-span-12 ")}>
                        <Field name={"path"}
                               as={DebouncedTextField}
                               label={"Path"}
                               disabled={!isNewCollection}
                               required
                               error={showErrors && Boolean(errors.path)}/>

                        <FieldCaption error={touched.path && Boolean(errors.path)}>
                            {touched.path && Boolean(errors.path)
                                ? errors.path
                                : isSubcollection ? "Relative path to the parent (no need to include the parent path)" : "Path that this collection is stored in, in the database"}
                        </FieldCaption>

                    </div>

<<<<<<< HEAD
                    {/*{!isSubcollection && <div className={"col-span-12 sm:col-span-4 relative"}>*/}

                    {/*    <TextField error={showErrors && Boolean(errors.group)}*/}
                    {/*               disabled={isSubmitting}*/}
                    {/*               value={values.group ?? ""}*/}
                    {/*               autoComplete="off"*/}
                    {/*               onChange={(event) => setFieldValue("group", event.target.value)}*/}
                    {/*               name={"group"}*/}
                    {/*               inputRef={groupRef}*/}
                    {/*               label="Group"/>*/}
                    {/*    <Autocomplete*/}
                    {/*        open={autoCompleteOpen && (groupOptions ?? []).length > 0}*/}
                    {/*        setOpen={setAutoCompleteOpen}>*/}
                    {/*        {groupOptions?.map((group, index) => {*/}
                    {/*            return <AutocompleteItem*/}
                    {/*                key={index + "_" + group}*/}
                    {/*                className={"pr-6 pl-14"}*/}
                    {/*                onClick={() => {*/}
                    {/*                    setAutoCompleteOpen(false);*/}
                    {/*                    setFieldValue("group", group ?? null);*/}
                    {/*                }}*/}
                    {/*            >*/}
                    {/*                <div className={"flex-grow"}>*/}
                    {/*                    {group}*/}
                    {/*                </div>*/}
                    {/*            </AutocompleteItem>;*/}
                    {/*        })}*/}
                    {/*    </Autocomplete>*/}
                    {/*    <FieldCaption>*/}
                    {/*        {showErrors && Boolean(errors.group) ? errors.group : "Group in the home page"}*/}
                    {/*    </FieldCaption>*/}


                    {/*</div>}*/}
=======
                    {!isSubcollection && <div className={"col-span-12 sm:col-span-4 relative"}>

                        <TextField error={showErrors && Boolean(errors.group)}
                                   disabled={isSubmitting}
                                   value={values.group ?? ""}
                                   autoComplete="off"
                                   onChange={(event) => setFieldValue("group", event.target.value)}
                                   name={"group"}
                                   inputRef={groupRef}
                                   label="Group"/>
                        <Autocomplete
                            open={autoCompleteOpen && (groupOptions ?? []).length > 0}
                            setOpen={setAutoCompleteOpen}>
                            {groupOptions?.map((group, index) => {
                                return <AutocompleteItem
                                    key={index + "_" + group}
                                    onClick={() => {
                                        setAutoCompleteOpen(false);
                                        setFieldValue("group", group ?? null);
                                    }}
                                >
                                    <div className={"grow"}>
                                        {group}
                                    </div>
                                </AutocompleteItem>;
                            })}
                        </Autocomplete>
                        <FieldCaption>
                            {showErrors && Boolean(errors.group) ? errors.group : "Group in the home page"}
                        </FieldCaption>


                    </div>}
>>>>>>> 4ef7cb25

                    <LayoutModeSwitch
                        className={"col-span-12"}
                        value={values.openEntityMode ?? "side_panel"}
                        onChange={(value) => setFieldValue("openEntityMode", value)}/>

                    <div className={"col-span-12"}>
                        <BooleanSwitchWithLabel
                            position={"start"}
                            size={"large"}
                            allowIndeterminate={true}
                            label={values.history === null || values.history === undefined ? "Document history revisions enabled if enabled globally" : (
                                values.history ? "Document history revisions ENABLED" : "Document history revisions NOT enabled"
                            )}
                            onValueChange={(v) => setFieldValue("history", v)}
                            value={values.history === undefined ? null : values.history}
                        />
                        <FieldCaption>
                            When enabled, each document in this collection will have a history of changes.
                            This is useful for auditing purposes. The data is stored in a subcollection of the document
                            in your database, called <b>__history</b>.
                        </FieldCaption>
                    </div>


                    <div className={"col-span-12 mt-8"}>
                        <ExpandablePanel
                            expanded={advancedPanelExpanded}
                            onExpandedChange={setAdvancedPanelExpanded}
                            title={
                                <div className="flex flex-row text-surface-500">
                                    <SettingsIcon/>
                                    <Typography variant={"subtitle2"}
                                                className="ml-2">
                                        Advanced
                                    </Typography>
                                </div>}
                            initiallyExpanded={false}>
                            <div className={"grid grid-cols-12 gap-4 p-4"}>

                                <div className={"col-span-12"}>
                                    <Field name={"id"}
                                           as={DebouncedTextField}
                                           disabled={!isNewCollection}
                                           label={"Collection id"}
                                           error={showErrors && Boolean(errors.id)}/>
                                    <FieldCaption error={touched.id && Boolean(errors.id)}>
                                        {touched.id && Boolean(errors.id) ? errors.id : "This id identifies this collection. Typically the same as the path."}
                                    </FieldCaption>
                                </div>

                                <div className={"col-span-12"}>
                                    <TextField
                                        error={showErrors && Boolean(errors.singularName)}
                                        name={"singularName"}
                                        aria-describedby={"singularName-helper"}
                                        onChange={(e) => {
                                            setFieldTouched("singularName", true);
                                            return handleChange(e);
                                        }}
                                        value={values.singularName ?? ""}
                                        label={"Singular name"}/>
                                    <FieldCaption error={showErrors && Boolean(errors.singularName)}>
                                        {showErrors && Boolean(errors.singularName) ? errors.singularName : "Optionally define a singular name for your entities"}
                                    </FieldCaption>
                                </div>
                                <div className={"col-span-12"}>
                                    <TextField
                                        error={showErrors && Boolean(errors.sideDialogWidth)}
                                        name={"sideDialogWidth"}
                                        type={"number"}
                                        aria-describedby={"sideDialogWidth-helper"}
                                        onChange={(e) => {
                                            setFieldTouched("sideDialogWidth", true);
                                            const value = e.target.value;
                                            if (!value) {
                                                setFieldValue("sideDialogWidth", null);
                                            } else if (!isNaN(Number(value))) {
                                                setFieldValue("sideDialogWidth", Number(value));
                                            }
                                        }}
                                        endAdornment={<IconButton
                                            size={"small"}
                                            onClick={() => {
                                                setFieldValue("sideDialogWidth", null);
                                            }}
                                            disabled={!values.sideDialogWidth}>
                                            <CloseIcon size={"small"}/>
                                        </IconButton>}
                                        value={values.sideDialogWidth ?? ""}
                                        label={"Side dialog width"}/>
                                    <FieldCaption error={showErrors && Boolean(errors.singularName)}>
                                        {showErrors && Boolean(errors.singularName) ? errors.singularName : "Optionally define the width (in pixels) of entities side dialog. Default is 768px"}
                                    </FieldCaption>
                                </div>
                                <div className={"col-span-12"}>
                                    <TextField
                                        error={showErrors && Boolean(errors.description)}
                                        name="description"
                                        value={values.description ?? ""}
                                        onChange={handleChange}
                                        multiline
                                        minRows={2}
                                        aria-describedby="description-helper-text"
                                        label="Description"
                                    />
                                    <FieldCaption error={showErrors && Boolean(errors.description)}>
                                        {showErrors && Boolean(errors.description) ? errors.description : "Description of the collection, you can use markdown"}
                                    </FieldCaption>
                                </div>

                                <div className={"col-span-12"}>
                                    <Select
                                        name="defaultSize"
                                        size={"large"}
                                        fullWidth={true}
                                        label="Default row size"
                                        position={"item-aligned"}
                                        onChange={handleChange}
                                        value={values.defaultSize ?? ""}
                                        renderValue={(value: any) => value.toUpperCase()}
                                    >
                                        {["xs", "s", "m", "l", "xl"].map((value) => (
                                            <SelectItem
                                                key={`size-select-${value}`}
                                                value={value}>
                                                {value.toUpperCase()}
                                            </SelectItem>
                                        ))}
                                    </Select>
                                </div>

                                <div className={"col-span-12"}>
                                    <BooleanSwitchWithLabel
                                        position={"start"}
                                        size={"large"}
                                        label={values.includeJsonView === undefined || values.includeJsonView ? "Include JSON view" : "Do not include JSON view"}
                                        onValueChange={(v) => setFieldValue("includeJsonView", v)}
                                        value={values.includeJsonView === undefined ? true : values.includeJsonView}
                                    />
                                    <FieldCaption>
                                        Include the JSON representation of the document.
                                    </FieldCaption>
                                </div>

                                <div className={"col-span-12"}>
                                    <Select
                                        name="customId"
                                        label="Document IDs generation"
                                        position={"item-aligned"}
                                        size={"large"}
                                        fullWidth={true}
                                        disabled={customIdValue === "code_defined"}
                                        onValueChange={(v) => {
                                            if (v === "code_defined")
                                                throw new Error("This should not happen");
                                            setFieldValue("customId", v);
                                        }}
                                        value={customIdValue ?? ""}
                                        renderValue={(value: any) => {
                                            if (value === "code_defined")
                                                return "Code defined";
                                            else if (value === "true")
                                                return "Users must define an ID";
                                            else if (value === "optional")
                                                return "Users can define an ID, but it is not required";
                                            else
                                                return "Document ID is generated automatically";
                                        }}
                                    >
                                        <SelectItem value={"false"}>
                                            Document ID is generated automatically
                                        </SelectItem>
                                        <SelectItem value={"true"}>
                                            Users must define an ID
                                        </SelectItem>
                                        <SelectItem value={"optional"}>
                                            Users can define an ID, but it is not required
                                        </SelectItem>
                                    </Select>
                                </div>
                                <div className={"col-span-12 mt-4"}>
                                    <BooleanSwitchWithLabel
                                        position={"start"}
                                        size={"large"}
                                        label="Collection group"
                                        onValueChange={(v) => setFieldValue("collectionGroup", v)}
                                        value={values.collectionGroup ?? false}
                                    />
                                    <FieldCaption>
                                        A collection group consists of all collections with the same path. This allows
                                        you
                                        to query over multiple collections at once.
                                    </FieldCaption>
                                </div>
                                <div className={"col-span-12"}>
                                    <BooleanSwitchWithLabel
                                        position={"start"}
                                        size={"large"}
                                        label="Enable text search for this collection"
                                        onValueChange={(v) => setFieldValue("textSearchEnabled", v)}
                                        value={values.textSearchEnabled ?? false}
                                    />
                                    <FieldCaption>
                                        Allow text search for this collection. If you have not specified a text search
                                        delegate, this will use the built-in local text search. This is not recommended
                                        for large collections, as it may incur in performance and cost issues.
                                    </FieldCaption>
                                </div>


                            </div>
                        </ExpandablePanel>

                        {children}

                    </div>

                </div>

                <div style={{ height: "52px" }}/>

                <Dialog
                    open={iconDialogOpen}
                    onOpenChange={setIconDialogOpen}
                    maxWidth={"xl"}
                    fullWidth
                >
                    <div className={"p-4 overflow-auto min-h-[200px]"}>
                        <SearchIconsView selectedIcon={typeof values.icon === "string" ? values.icon : undefined}
                                         onIconSelected={(icon: string) => {
                                             setIconDialogOpen(false);
                                             setFieldValue("icon", icon);
                                         }}/>
                    </div>

                </Dialog>

            </Container>
        </div>
    );
}

function DefaultDatabaseField({
                                  databaseId,
                                  onDatabaseIdUpdate
                              }: { databaseId?: string, onDatabaseIdUpdate: (databaseId: string) => void }) {

    return <Tooltip title={"Database ID"}
                    side={"top"}
                    align={"start"}>
        <TextField size={"small"}
                   invisible={true}
                   inputClassName={"text-end"}
                   value={databaseId ?? ""}
                   onChange={(e: any) => onDatabaseIdUpdate(e.target.value)}
                   placeholder={"(default)"}></TextField>
    </Tooltip>
}<|MERGE_RESOLUTION|>--- conflicted
+++ resolved
@@ -177,7 +177,6 @@
 
                     </div>
 
-<<<<<<< HEAD
                     {/*{!isSubcollection && <div className={"col-span-12 sm:col-span-4 relative"}>*/}
 
                     {/*    <TextField error={showErrors && Boolean(errors.group)}*/}
@@ -212,41 +211,6 @@
 
 
                     {/*</div>}*/}
-=======
-                    {!isSubcollection && <div className={"col-span-12 sm:col-span-4 relative"}>
-
-                        <TextField error={showErrors && Boolean(errors.group)}
-                                   disabled={isSubmitting}
-                                   value={values.group ?? ""}
-                                   autoComplete="off"
-                                   onChange={(event) => setFieldValue("group", event.target.value)}
-                                   name={"group"}
-                                   inputRef={groupRef}
-                                   label="Group"/>
-                        <Autocomplete
-                            open={autoCompleteOpen && (groupOptions ?? []).length > 0}
-                            setOpen={setAutoCompleteOpen}>
-                            {groupOptions?.map((group, index) => {
-                                return <AutocompleteItem
-                                    key={index + "_" + group}
-                                    onClick={() => {
-                                        setAutoCompleteOpen(false);
-                                        setFieldValue("group", group ?? null);
-                                    }}
-                                >
-                                    <div className={"grow"}>
-                                        {group}
-                                    </div>
-                                </AutocompleteItem>;
-                            })}
-                        </Autocomplete>
-                        <FieldCaption>
-                            {showErrors && Boolean(errors.group) ? errors.group : "Group in the home page"}
-                        </FieldCaption>
-
-
-                    </div>}
->>>>>>> 4ef7cb25
 
                     <LayoutModeSwitch
                         className={"col-span-12"}

--- conflicted
+++ resolved
@@ -788,12 +788,8 @@
                         <WarningIcon size="smallest" className={"w-4"}/>
                     </Tooltip>}
                     <Typography
-<<<<<<< HEAD
+                        variant={"label"}
                         color={shouldWarnChangingtype ? "secondary" : undefined}>{propertyConfig.name}</Typography>
-=======
-                        variant={"label"}
-                        color={shouldWarnChangingDataType ? "secondary" : undefined}>{propertyConfig.name}</Typography>
->>>>>>> 4a7e7c6f
                 </div>
 
                 <Typography variant={"caption"}

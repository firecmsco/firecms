--- conflicted
+++ resolved
@@ -29,7 +29,6 @@
     "react-dom": "^18.0.0"
   },
   "dependencies": {
-<<<<<<< HEAD
     "@firecms/collection_editor_firebase": "^3.0.0-canary.258",
     "@firecms/core": "^3.0.0-canary.258",
     "@firecms/data_export": "^3.0.0-canary.258",
@@ -39,19 +38,7 @@
     "@firecms/formex": "^3.0.0-canary.258",
     "@firecms/schema_inference": "^3.0.0-canary.258",
     "@firecms/ui": "^3.0.0-canary.258",
-    "@monaco-editor/react": "^4.6.0"
-=======
-    "@firecms/collection_editor_firebase": "^3.0.0-canary.228",
-    "@firecms/core": "^3.0.0-canary.228",
-    "@firecms/data_export": "^3.0.0-canary.228",
-    "@firecms/data_import": "^3.0.0-canary.228",
-    "@firecms/data_import_export": "^3.0.0-canary.228",
-    "@firecms/firebase": "^3.0.0-canary.228",
-    "@firecms/formex": "^3.0.0-canary.228",
-    "@firecms/schema_inference": "^3.0.0-canary.228",
-    "@firecms/ui": "^3.0.0-canary.228",
     "@monaco-editor/react": "^4.7.0"
->>>>>>> 4ef7cb25
   },
   "devDependencies": {
     "@types/node": "20.17.14",

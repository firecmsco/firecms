import {
    AuthController,
    Entity,
    EntityCollection,
    EntityReference,
    getPropertyInPath,
    isPropertyBuilder,
<<<<<<< HEAD
=======
    mergeDeep,
    NavigationController,
>>>>>>> 4a7e7c6f
    Properties,
    Property,
} from "@firecms/core";
import { unflattenObject } from "./file_to_json";
import { getIn } from "@firecms/formex";
import { inferTypeFromValue } from "@firecms/schema_inference";
import { mergeDeep } from "@firecms/common";

export function convertDataToEntity(authController: AuthController,
                                    navigation: NavigationController,
                                    data: Record<any, any>,
                                    idColumn: string | undefined,
                                    headersMapping: Record<string, string | null>,
                                    properties: Properties,
                                    path: string,
                                    defaultValues: Record<string, any>): Entity<any> {
    const flatObject = flattenEntry(data);
    if (idColumn)
        delete flatObject[idColumn];
    const mappedKeysObject = Object.entries(flatObject)
        .map(([key, value]) => {
            const mappedKey = getIn(headersMapping, key) ?? key;

            const mappedProperty = getPropertyInPath(properties, mappedKey);
            if (!mappedProperty) {
                return {};
            }
            const processedValue = processValueMapping(authController, value, navigation, mappedProperty);
            return ({
                [mappedKey]: processedValue
            });
        })
        .reduce((acc, curr) => ({ ...acc, ...curr }), {});

    const values = mergeDeep(defaultValues ?? {}, unflattenObject(mappedKeysObject));
    let id = idColumn ? data[idColumn] : undefined;
    if (typeof id === "string") {
        id = id.trim();
    } else if (typeof id === "number") {
        id = id.toString();
    } else if (typeof id === "boolean") {
        id = id.toString();
    } else if (id instanceof Date) {
        id = id.toISOString();
    } else if (id && "toString" in id) {
        id = id.toString();
    }

    return {
        id,
        values,
        path: path
    };
}

export function flattenEntry(obj: any, parent = ""): any {
    return Object.keys(obj).reduce((acc, key) => {
        const prefixedKey = parent ? `${parent}.${key}` : key;

        if (typeof obj[key] === "object" && !(obj[key] instanceof Date) && obj[key] !== null && !Array.isArray(obj[key])) {
            Object.assign(acc, flattenEntry(obj[key], prefixedKey));
        } else {
            // @ts-ignore
            acc[prefixedKey] = obj[key];
        }

        return acc;
    }, {});
}

<<<<<<< HEAD
export function processValueMapping(authController: AuthController, value: any, property?: Property): any {
=======
export function processValueMapping(authController: AuthController, value: any, navigation: NavigationController, property?: PropertyOrBuilder): any {
>>>>>>> 4a7e7c6f
    if (value === null) return null;

    if (property === undefined) return value;
    const usedProperty: Property | null = property;
    if (usedProperty === null) return value;
    const from = inferTypeFromValue(value);
    const to = usedProperty.type;

<<<<<<< HEAD
    if (from === "array" && to === "array" && Array.isArray(value) && usedProperty.of && !isPropertyBuilder(usedProperty.of)) {
        return value.map(v => processValueMapping(authController, v, usedProperty.of as Property));
=======
    if (from === "array" && to === "array" && Array.isArray(value) && usedProperty.of && !isPropertyBuilder(usedProperty.of as PropertyOrBuilder)) {
        return value.map(v => processValueMapping(authController, v, navigation, usedProperty.of as Property));
>>>>>>> 4a7e7c6f
    } else if (from === "string" && to === "number" && typeof value === "string") {
        return Number(value);
    } else if (from === "string" && to === "array" && typeof value === "string" && usedProperty.of && !isPropertyBuilder(usedProperty.of)) {
        return value.split(",").map((v: string) => processValueMapping(authController, v, usedProperty.of));
    } else if (from === "string" && to === "boolean") {
        return value === "true";
    } else if (from === "number" && to === "boolean") {
        return value === 1;
    } else if (from === "boolean" && to === "number") {
        return value ? 1 : 0;
    } else if (from === "boolean" && to === "string") {
        return value ? "true" : "false";
    } else if (from === "number" && to === "string" && typeof value === "number") {
        return value.toString();
    } else if (from === "string" && to === "array" && typeof value === "string") {
        return value.split(",").map((v: string) => v.trim());
    } else if (from === "string" && to === "date" && typeof value === "string") {
        try {
            return new Date(value);
        } catch (e) {
            return value;
        }
    } else if (from === "date" && to === "string") {
        return value instanceof Date && value.toISOString();
    } else if (from === "number" && to === "date" && typeof value === "number") {
        try {
            return new Date(value);
        } catch (e) {
            return value;
        }
    } else if (from === "string" && to === "reference" && typeof value === "string") {
        // split value into path and entityId (entityId is the last part of the path, after the last /)
        const path = value.split("/").slice(0, -1).join("/");
        const entityId = value.split("/").slice(-1)[0];
        const targetCollection: EntityCollection<any> | undefined = navigation.getCollectionById(path);
        return new EntityReference(entityId, path, targetCollection?.databaseId);

    } else if (from === to) {
        return value;
    } else if (from === "array" && to === "string" && Array.isArray(value)) {
        return value.join(",");
    }

    return value;
}<|MERGE_RESOLUTION|>--- conflicted
+++ resolved
@@ -5,11 +5,8 @@
     EntityReference,
     getPropertyInPath,
     isPropertyBuilder,
-<<<<<<< HEAD
-=======
     mergeDeep,
     NavigationController,
->>>>>>> 4a7e7c6f
     Properties,
     Property,
 } from "@firecms/core";
@@ -80,11 +77,7 @@
     }, {});
 }
 
-<<<<<<< HEAD
-export function processValueMapping(authController: AuthController, value: any, property?: Property): any {
-=======
-export function processValueMapping(authController: AuthController, value: any, navigation: NavigationController, property?: PropertyOrBuilder): any {
->>>>>>> 4a7e7c6f
+export function processValueMapping(authController: AuthController, value: any, navigation: NavigationController, property?: Property): any {
     if (value === null) return null;
 
     if (property === undefined) return value;
@@ -93,13 +86,8 @@
     const from = inferTypeFromValue(value);
     const to = usedProperty.type;
 
-<<<<<<< HEAD
     if (from === "array" && to === "array" && Array.isArray(value) && usedProperty.of && !isPropertyBuilder(usedProperty.of)) {
-        return value.map(v => processValueMapping(authController, v, usedProperty.of as Property));
-=======
-    if (from === "array" && to === "array" && Array.isArray(value) && usedProperty.of && !isPropertyBuilder(usedProperty.of as PropertyOrBuilder)) {
         return value.map(v => processValueMapping(authController, v, navigation, usedProperty.of as Property));
->>>>>>> 4a7e7c6f
     } else if (from === "string" && to === "number" && typeof value === "string") {
         return Number(value);
     } else if (from === "string" && to === "array" && typeof value === "string" && usedProperty.of && !isPropertyBuilder(usedProperty.of)) {

--- conflicted
+++ resolved
@@ -1,11 +1,7 @@
 {
   "name": "@firecms/ui",
   "type": "module",
-<<<<<<< HEAD
-  "version": "3.0.0-tw4.2",
-=======
   "version": "3.0.0",
->>>>>>> 1e9a833e
   "description": "Awesome Firebase/Firestore-based headless open-source CMS",
   "funding": {
     "url": "https://github.com/sponsors/firecmsco"

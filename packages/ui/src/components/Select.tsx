"use client";
import React, { ChangeEvent, Children, forwardRef, useCallback, useEffect, useMemo, useState } from "react";
import * as SelectPrimitive from "@radix-ui/react-select";
import {
    defaultBorderMixin,
    fieldBackgroundDisabledMixin,
    fieldBackgroundHoverMixin,
    fieldBackgroundInvisibleMixin,
    fieldBackgroundMixin,
    focusedDisabled
} from "../styles";
import { CheckIcon, KeyboardArrowDownIcon } from "../icons";
import { cls } from "../util";
import { SelectInputLabel } from "./common/SelectInputLabel";
import { useShadowPortal } from "../hooks/useShadowPortal";

export type SelectValue = string | number | boolean;

export type SelectProps<T extends SelectValue = string> = {
    open?: boolean,
    name?: string,
    fullWidth?: boolean,
    id?: string,
    onOpenChange?: (open: boolean) => void,
    value?: T,
    className?: string,
    inputClassName?: string,
    viewportClassName?: string,
    onChange?: React.EventHandler<ChangeEvent<HTMLSelectElement>>,
    onValueChange?: (updatedValue: T) => void,
    placeholder?: React.ReactNode,
    renderValue?: (value: T) => React.ReactNode,
    size?: "smallest" | "small" | "medium" | "large",
    label?: React.ReactNode | string,
    disabled?: boolean,
    error?: boolean,
    position?: "item-aligned" | "popper",
    endAdornment?: React.ReactNode,
    inputRef?: React.RefObject<HTMLButtonElement>,
    padding?: boolean,
    invisible?: boolean,
    children?: React.ReactNode;
    dataType?: "string" | "number" | "boolean";
    portalContainer?: HTMLElement | null; // Explicitly added to props type if missing
};

export const Select = forwardRef<HTMLDivElement, SelectProps>(({
                                                                   inputRef,
                                                                   open,
                                                                   name,
                                                                   fullWidth = false,
                                                                   id,
                                                                   onOpenChange,
                                                                   value,
                                                                   onChange,
                                                                   onValueChange,
                                                                   className,
                                                                   inputClassName,
                                                                   viewportClassName,
                                                                   placeholder,
                                                                   renderValue,
                                                                   label,
                                                                   size = "large",
                                                                   error,
                                                                   disabled,
                                                                   padding = true,
                                                                   position = "item-aligned",
                                                                   endAdornment,
                                                                   invisible,
                                                                   children,
                                                                   dataType = "string",
                                                                   portalContainer: manualContainer, // Rename to avoid confusion
                                                                   ...props
                                                               }, ref) => {

    const [openInternal, setOpenInternal] = useState(open ?? false);

    useEffect(() => {
        setOpenInternal(open ?? false);
    }, [open]);

    // 1. PERFORMANCE: Pass inputRef to the hook.
    // The hook returns 'triggerRef' which does two things:
    // a) Updates your original inputRef (if provided)
    // b) Detects the ShadowRoot efficiently
    const {
        ref: triggerRef,
        container: shadowContainer
    } = useShadowPortal(inputRef as any);

    // 2. Resolve final container (Manual Prop > Shadow Root > Undefined/Body)
    const finalContainer = (manualContainer || shadowContainer) as HTMLElement | undefined;

    const onValueChangeInternal = useCallback((newValue: string) => {
        let typedValue: SelectValue = newValue;
        if (dataType === "boolean") {
            if (newValue === "true") typedValue = true;
            else if (newValue === "false") typedValue = false;
        } else if (dataType === "number") {
            if (!isNaN(Number(newValue)) && newValue.trim() !== "") typedValue = Number(newValue);
        }

        onValueChange?.(typedValue as any);
        if (onChange) {
            const event = {
                target: {
                    name,
                    value: typedValue
                }
            } as unknown as ChangeEvent<HTMLSelectElement>;
            onChange(event);
        }
    }, [onChange, onValueChange, name, dataType]);

    const hasValue = Array.isArray(value) ? value.length > 0 : (value != null && value !== "" && value !== undefined);
    const stringValue = value !== undefined ? String(value) : undefined;

<<<<<<< HEAD
    const displayChildren = useMemo(() => {
        if (!hasValue || renderValue) return null;

        // Find the child that matches the current value to display its content
        let found: React.ReactNode = null;
        Children.forEach(children, (child) => {
            if (React.isValidElement(child) && String((child.props as any).value) === String(value)) {
                found = child.props.children;
            }
        });
        return found;
=======
    const selectedChild = React.useMemo(() => {
        if (!hasValue || renderValue) return null;
        // @ts-ignore
        const childrenProps: SelectItemProps[] = Children.map(children, (child) => {
            if (React.isValidElement(child)) {
                return child.props;
            }
        }).filter(Boolean);

        const option = childrenProps.find((o) => String(o.value) === String(value));
        return option?.children;
>>>>>>> 8f217b89
    }, [children, hasValue, renderValue, value]);

    return (
        <SelectPrimitive.Root
            name={name}
            value={stringValue}
            open={openInternal}
            disabled={disabled}
            onValueChange={onValueChangeInternal}
            onOpenChange={(open) => {
                onOpenChange?.(open);
                setOpenInternal(open);
            }}
            {...props}>
            {typeof label === "string" ? <SelectInputLabel error={error}>{label}</SelectInputLabel> : label}
            <div className={cls(
                "select-none rounded-md text-sm",
                invisible ? fieldBackgroundInvisibleMixin : fieldBackgroundMixin,
                disabled ? fieldBackgroundDisabledMixin : fieldBackgroundHoverMixin,
                "relative flex items-center",
                className,
                {
                    "min-h-[28px]": size === "smallest",
                    "min-h-[32px]": size === "small",
                    "min-h-[42px]": size === "medium",
                    "min-h-[64px]": size === "large",
                    "w-fit": !fullWidth,
                    "w-full": fullWidth
                }
            )}>
                <SelectPrimitive.Trigger
                    ref={triggerRef}
                    id={id}
                    asChild
                >
                    <div className={cls(
                        "h-full",
                        padding ? {
                            "px-4": size === "large",
                            "px-3": size === "medium",
                            "px-2": size === "small" || size === "smallest",
                        } : "",
                        "outline-hidden focus:outline-hidden",
                        "outline-none focus:outline-none",
                        "select-none rounded-md text-sm",
                        error ? "text-red-500 dark:text-red-600" : "focus:text-text-primary dark:focus:text-text-primary-dark",
                        error ? "border border-red-500 dark:border-red-600" : "",
                        disabled ? "text-surface-accent-600 dark:text-surface-accent-400" : "text-surface-accent-800 dark:text-white",
                        "relative flex flex-row items-center",
                        {
                            "min-h-[28px]": size === "smallest",
                            "min-h-[32px]": size === "small",
                            "min-h-[42px]": size === "medium",
                            "min-h-[64px]": size === "large",
                            "w-full": fullWidth,
                            "w-fit": !fullWidth
                        },
                        inputClassName
                    )}>
                        <div
                            ref={ref}
                            className={cls(
                                "flex-grow max-w-full flex flex-row gap-2 items-center",
                                "overflow-visible",
                                {
                                    "min-h-[28px]": size === "smallest",
                                    "min-h-[32px]": size === "small",
                                    "min-h-[42px]": size === "medium",
                                    "min-h-[64px]": size === "large"
                                }
                            )}>
                            <SelectPrimitive.Value
                                onClick={(e) => {
                                    e.preventDefault();
                                    e.stopPropagation();
                                }}
                                placeholder={placeholder}
                                className={"w-full"}>
<<<<<<< HEAD

                                {hasValue && value !== undefined && renderValue
                                    ? renderValue(value)
                                    : (displayChildren || placeholder)
                                }
=======
                                {hasValue && value !== undefined && renderValue ? renderValue(value) : placeholder}
                                {/*{hasValue && !renderValue && value}*/}
                                {hasValue && !renderValue && selectedChild}
>>>>>>> 8f217b89

                            </SelectPrimitive.Value>
                        </div>

                        <SelectPrimitive.Icon asChild>
                            <KeyboardArrowDownIcon size={size === "large" ? "medium" : "small"}
                                                   className={cls("transition", open ? "rotate-180" : "", {
                                                       "px-2": size === "large",
                                                       "px-1": size === "medium" || size === "small",
                                                   })}/>
                        </SelectPrimitive.Icon>
                    </div>
                </SelectPrimitive.Trigger>

                {endAdornment && (
                    <div
                        className={cls("h-full flex items-center absolute right-0 pr-12",)}
                        onClick={(e) => {
                            e.preventDefault();
                            e.stopPropagation();
                        }}>
                        {endAdornment}
                    </div>
                )}
            </div>

            {/* Pass the calculated finalContainer */}
            <SelectPrimitive.Portal container={finalContainer}>
                <SelectPrimitive.Content position={position}
                                         className={cls(focusedDisabled, "z-50 relative overflow-hidden border bg-white dark:bg-surface-900 p-2 rounded-lg", defaultBorderMixin)}>
                    <SelectPrimitive.Viewport className={cls("p-1", viewportClassName)}
                                              style={{ maxHeight: "var(--radix-select-content-available-height)" }}>
                        {children}
                    </SelectPrimitive.Viewport>
                </SelectPrimitive.Content>
            </SelectPrimitive.Portal>
        </SelectPrimitive.Root>
    );
});

Select.displayName = "Select";

// ... (SelectItem and SelectGroup remain unchanged)
export type SelectItemProps<T extends SelectValue = string> = {
    value: T,
    children?: React.ReactNode,
    disabled?: boolean,
    className?: string,
};

export const SelectItem = React.memo(function SelectItem<T extends SelectValue = string>({
                                                               value,
                                                               children,
                                                               disabled,
                                                               className
                                                           }: SelectItemProps<T>) {
    // Convert value to string for Radix UI
    const stringValue = String(value);

    return <SelectPrimitive.Item
        key={stringValue}
        value={stringValue}
        disabled={disabled}
        className={cls(
            "w-full",
            "relative flex items-center p-2 rounded-md text-sm text-surface-accent-700 dark:text-surface-accent-300",
            "focus:z-10",
            "data-[state=checked]:bg-surface-accent-100 data-[state=checked]:dark:bg-surface-accent-800 focus:bg-surface-accent-100 dark:focus:bg-surface-950",
            "data-[state=checked]:focus:bg-surface-accent-200 data-[state=checked]:dark:focus:bg-surface-950",
            disabled ? "opacity-50 cursor-not-allowed" : "cursor-pointer",
            "[&>*]:w-full",
            "overflow-visible",
            className
        )}>
        <SelectPrimitive.ItemText>{children}</SelectPrimitive.ItemText>
        <div
            className="absolute left-1 data-[state=checked]:block hidden">
            <CheckIcon size={16}/>
        </div>
    </SelectPrimitive.Item>;
});

export type SelectGroupProps = {
    label: React.ReactNode,
    children: React.ReactNode,
    className?: string
};

export const SelectGroup = React.memo(function SelectGroup({
                                label,
                                children,
                                className
                            }: SelectGroupProps) {
    return <>
        <SelectPrimitive.Group
            className={cls(
                "text-xs text-surface-accent-900 dark:text-white uppercase tracking-wider font-bold mt-6 first:mt-2",
                "px-2 py-2",
                className
            )}>
            {label}
        </SelectPrimitive.Group>

        {children}
    </>;
});<|MERGE_RESOLUTION|>--- conflicted
+++ resolved
@@ -115,7 +115,6 @@
     const hasValue = Array.isArray(value) ? value.length > 0 : (value != null && value !== "" && value !== undefined);
     const stringValue = value !== undefined ? String(value) : undefined;
 
-<<<<<<< HEAD
     const displayChildren = useMemo(() => {
         if (!hasValue || renderValue) return null;
 
@@ -127,19 +126,6 @@
             }
         });
         return found;
-=======
-    const selectedChild = React.useMemo(() => {
-        if (!hasValue || renderValue) return null;
-        // @ts-ignore
-        const childrenProps: SelectItemProps[] = Children.map(children, (child) => {
-            if (React.isValidElement(child)) {
-                return child.props;
-            }
-        }).filter(Boolean);
-
-        const option = childrenProps.find((o) => String(o.value) === String(value));
-        return option?.children;
->>>>>>> 8f217b89
     }, [children, hasValue, renderValue, value]);
 
     return (
@@ -218,17 +204,11 @@
                                 }}
                                 placeholder={placeholder}
                                 className={"w-full"}>
-<<<<<<< HEAD
 
                                 {hasValue && value !== undefined && renderValue
                                     ? renderValue(value)
                                     : (displayChildren || placeholder)
                                 }
-=======
-                                {hasValue && value !== undefined && renderValue ? renderValue(value) : placeholder}
-                                {/*{hasValue && !renderValue && value}*/}
-                                {hasValue && !renderValue && selectedChild}
->>>>>>> 8f217b89
 
                             </SelectPrimitive.Value>
                         </div>

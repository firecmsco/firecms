--- conflicted
+++ resolved
@@ -41,13 +41,8 @@
                     }
                 }}
             className={cls(
-<<<<<<< HEAD
                 size === "smallest" ? "w-[34px] h-[18px] min-w-[34px] min-h-[18px]" : size === "small" ? "w-[38px] h-[22px] min-w-[38px] min-h-[22px]" : "w-[42px] h-[26px] min-w-[42px] min-h-[26px]",
-                "outline-none rounded-full relative shadow-sm",
-=======
-                size === "small" ? "w-[38px] h-[22px] min-w-[38px] min-h-[22px]" : "w-[42px] h-[26px] min-w-[42px] min-h-[26px]",
                 "outline-hidden rounded-full relative shadow-2xs",
->>>>>>> 4ef7cb25
                 value ? (disabled
                     ? "bg-white/60 dark:bg-surface-accent-950 border-surface-accent-100 dark:border-surface-accent-700 ring-1 ring-surface-accent-200 dark:ring-surface-accent-700"
                     : "ring-secondary ring-1 bg-secondary dark:bg-secondary") : "bg-white/60 dark:bg-surface-accent-900 ring-1 ring-surface-accent-200 dark:ring-surface-accent-700",

--- conflicted
+++ resolved
@@ -46,19 +46,11 @@
         "border border-transparent bg-surface-100 hover:bg-surface-accent-200 text-text-primary dark:bg-surface-800 dark:hover:bg-surface-accent-700 dark:text-text-primary-dark": variant === "filled" && color === "neutral" && !disabled,
 
         // Text Variants
-<<<<<<< HEAD
-        "border border-transparent text-primary hover:text-primary hover:bg-surface-accent-200 hover:bg-opacity-75 dark:hover:bg-surface-accent-800": variant === "text" && color === "primary" && !disabled,
-        "border border-transparent text-secondary hover:text-secondary hover:bg-surface-accent-200 hover:bg-opacity-75 dark:hover:bg-surface-accent-800": variant === "text" && color === "secondary" && !disabled,
-        "border border-transparent text-red-500 hover:text-red-500 hover:bg-red-500 hover:bg-opacity-10": variant === "text" && color === "error" && !disabled,
-        "border border-transparent text-text-primary hover:text-text-primary dark:text-text-primary-dark hover:dark:text-text-primary-dark hover:bg-surface-accent-200 hover:dark:bg-surface-700": variant === "text" && color === "text" && !disabled,
-        "border border-transparent text-text-primary hover:text-text-primary hover:bg-surface-accent-200 dark:text-text-primary-dark dark:hover:text-text-primary-dark dark:hover:bg-surface-accent-700": variant === "text" && color === "neutral" && !disabled,
-=======
         "border border-transparent text-primary hover:text-primary hover:bg-surface-accent-200/75 dark:hover:bg-surface-accent-800": variant === "text" && color === "primary" && !disabled,
         "border border-transparent text-secondary hover:text-secondary hover:bg-surface-accent-200/75 dark:hover:bg-surface-accent-800": variant === "text" && color === "secondary" && !disabled,
         "border border-transparent text-red-500 hover:text-red-500 hover:bg-red-500/10": variant === "text" && color === "error" && !disabled,
         "border border-transparent text-text-primary hover:text-text-primary dark:text-text-primary-dark dark:hover:text-text-primary-dark hover:bg-surface-accent-200 dark:hover:bg-surface-700": variant === "text" && color === "text" && !disabled,
-        "border border-transparent text-text-primary hover:text-text-primary hover:bg-surface-accent-200 dark:text-text-primary-dark dark:hover:bg-surface-accent-700": variant === "text" && color === "neutral" && !disabled,
->>>>>>> 4ef7cb25
+        "border border-transparent text-text-primary hover:text-text-primary hover:bg-surface-accent-200 dark:text-text-primary-dark dark:hover:text-text-primary-dark dark:hover:bg-surface-accent-700": variant === "text" && color === "neutral" && !disabled,
 
         // Outlined Variants
         "border border-primary text-primary hover:text-primary hover:bg-primary/10": variant === "outlined" && color === "primary" && !disabled,

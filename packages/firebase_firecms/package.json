{
  "name": "@firecms/firebase",
  "type": "module",
<<<<<<< HEAD
  "version": "3.0.0-tw4.2",
=======
  "version": "3.0.0",
>>>>>>> 1e9a833e
  "publishConfig": {
    "access": "public"
  },
  "main": "./dist/index.umd.js",
  "module": "./dist/index.es.js",
  "types": "./dist/index.d.ts",
  "source": "src/index.ts",
  "dependencies": {
    "@firebase/auth": "*",
<<<<<<< HEAD
    "@firecms/collection_editor": "^3.0.0-tw4.2",
    "@firecms/core": "^3.0.0-tw4.2",
    "@firecms/data_enhancement": "^3.0.0-tw4.2",
    "@firecms/data_export": "^3.0.0-tw4.2",
    "@firecms/data_import": "^3.0.0-tw4.2",
    "@firecms/data_import_export": "^3.0.0-tw4.2",
    "@firecms/schema_inference": "^3.0.0-tw4.2",
    "@firecms/ui": "^3.0.0-tw4.2",
=======
    "@firecms/collection_editor": "^3.0.0",
    "@firecms/core": "^3.0.0",
    "@firecms/data_enhancement": "^3.0.0",
    "@firecms/data_export": "^3.0.0",
    "@firecms/data_import": "^3.0.0",
    "@firecms/data_import_export": "^3.0.0",
    "@firecms/schema_inference": "^3.0.0",
    "@firecms/ui": "^3.0.0",
>>>>>>> 1e9a833e
    "react-router": "^6.30.2",
    "react-router-dom": "^6.30.2"
  },
  "peerDependencies": {
    "firebase": "^10.12.2 || ^11.0.0 || ^12.0.0",
    "react": ">=18.0.0",
    "react-dom": ">=18.0.0"
  },
  "exports": {
    ".": {
      "types": "./dist/index.d.ts",
      "import": "./dist/index.es.js",
      "require": "./dist/index.umd.js"
    },
    "./package.json": "./package.json"
  },
  "devDependencies": {
    "@types/node": "^20.19.17",
    "@types/react": "^18.3.24",
    "@types/react-dom": "^18.3.7",
    "babel-plugin-react-compiler": "^19.0.0-beta-af1b7da-20250417",
    "eslint-plugin-react-compiler": "^19.1.0-rc.2",
    "typescript": "^5.9.3",
    "vite": "^7.2.4"
  },
  "scripts": {
    "dev": "vite",
    "build": "vite build && tsc --emitDeclarationOnly -p tsconfig.prod.json",
    "clean": "rm -rf dist && find ./src -name '*.js' -type f | xargs rm -f"
  },
  "files": [
    "dist",
    "src"
  ],
  "gitHead": "0f16c9b5332f70bbcad9eb4d249ba220964d4195"
}<|MERGE_RESOLUTION|>--- conflicted
+++ resolved
@@ -1,11 +1,7 @@
 {
   "name": "@firecms/firebase",
   "type": "module",
-<<<<<<< HEAD
-  "version": "3.0.0-tw4.2",
-=======
   "version": "3.0.0",
->>>>>>> 1e9a833e
   "publishConfig": {
     "access": "public"
   },
@@ -15,16 +11,6 @@
   "source": "src/index.ts",
   "dependencies": {
     "@firebase/auth": "*",
-<<<<<<< HEAD
-    "@firecms/collection_editor": "^3.0.0-tw4.2",
-    "@firecms/core": "^3.0.0-tw4.2",
-    "@firecms/data_enhancement": "^3.0.0-tw4.2",
-    "@firecms/data_export": "^3.0.0-tw4.2",
-    "@firecms/data_import": "^3.0.0-tw4.2",
-    "@firecms/data_import_export": "^3.0.0-tw4.2",
-    "@firecms/schema_inference": "^3.0.0-tw4.2",
-    "@firecms/ui": "^3.0.0-tw4.2",
-=======
     "@firecms/collection_editor": "^3.0.0",
     "@firecms/core": "^3.0.0",
     "@firecms/data_enhancement": "^3.0.0",
@@ -33,7 +19,6 @@
     "@firecms/data_import_export": "^3.0.0",
     "@firecms/schema_inference": "^3.0.0",
     "@firecms/ui": "^3.0.0",
->>>>>>> 1e9a833e
     "react-router": "^6.30.2",
     "react-router-dom": "^6.30.2"
   },

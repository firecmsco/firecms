--- conflicted
+++ resolved
@@ -11,7 +11,6 @@
   "source": "src/index.ts",
   "dependencies": {
     "@firebase/auth": "*",
-<<<<<<< HEAD
     "@firecms/collection_editor": "^3.0.0-canary.258",
     "@firecms/core": "^3.0.0-canary.258",
     "@firecms/data_enhancement": "^3.0.0-canary.258",
@@ -20,20 +19,8 @@
     "@firecms/data_import_export": "^3.0.0-canary.258",
     "@firecms/schema_inference": "^3.0.0-canary.258",
     "@firecms/ui": "^3.0.0-canary.258",
-    "react-router": "^6.28.2",
-    "react-router-dom": "^6.28.2"
-=======
-    "@firecms/collection_editor": "^3.0.0-canary.228",
-    "@firecms/core": "^3.0.0-canary.228",
-    "@firecms/data_enhancement": "^3.0.0-canary.228",
-    "@firecms/data_export": "^3.0.0-canary.228",
-    "@firecms/data_import": "^3.0.0-canary.228",
-    "@firecms/data_import_export": "^3.0.0-canary.228",
-    "@firecms/schema_inference": "^3.0.0-canary.228",
-    "@firecms/ui": "^3.0.0-canary.228",
     "react-router": "^6.30.0",
     "react-router-dom": "^6.30.0"
->>>>>>> 4ef7cb25
   },
   "peerDependencies": {
     "firebase": "^10.12.2 || ^11.0.0",

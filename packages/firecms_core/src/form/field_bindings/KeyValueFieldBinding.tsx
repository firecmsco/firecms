import React, { useEffect, useState } from "react";
import { DataType, FieldProps, GeoPoint } from "../../types";

import { ArrayContainer } from "../../components";
import { FieldHelperText, LabelWithIconAndTooltip } from "../components";
import {
    AddIcon,
    ArrowDropDownIcon,
    BooleanSwitchWithLabel,
    Button,
    cls,
    DateTimeField,
    defaultBorderMixin,
    ExpandablePanel,
    IconButton,
    Menu,
    MenuItem,
    RemoveIcon,
    TextField,
    Typography
} from "@firecms/ui";
import { getDefaultValueFortype, getIconForProperty } from "../../util";
import { useCustomizationController } from "../../hooks";
import { getIn } from "@firecms/formex";

type MapEditViewRowState = [number, {
    key: string,
    type: DataType
}];

/**
 * Field that allows edition of key value pairs.
 *
 * @group Form fields
 */
export function KeyValueFieldBinding({
                                         propertyKey,
                                         value,
                                         showError,
                                         error,
                                         disabled,
                                         property,
                                         setValue,
                                         minimalistView,
                                         includeDescription,
                                         underlyingValueHasChanged,
                                         autoFocus,
                                         context
                                     }: FieldProps<Record<string, any>>) {

    const expanded = (property.expanded === undefined ? true : property.expanded) || autoFocus;

    if (!property.keyValue) {
        throw Error(`Your property ${propertyKey} needs to have the 'keyValue' prop in order to use this field binding`);
    }

    const initialValues = getIn(context.formex.initialValues, propertyKey);

    const mapFormView = <MapEditView value={value}
                                     setValue={setValue}
                                     disabled={disabled}
                                     initialValue={initialValues}
                                     fieldName={property.name ?? propertyKey}/>;

    const title = <LabelWithIconAndTooltip
        propertyKey={propertyKey}
        icon={getIconForProperty(property, "small")}
        required={property.validation?.required}
        title={property.name}
        className={"text-text-secondary dark:text-text-secondary-dark"}/>;

    return (
        <>

            {!minimalistView && <ExpandablePanel initiallyExpanded={expanded}
                                                 title={title}
                                                 innerClassName={"px-2 md:px-4 pb-2 md:pb-4 pt-1 md:pt-2"}>{mapFormView}</ExpandablePanel>}

            {minimalistView && mapFormView}

            <FieldHelperText includeDescription={includeDescription}
                             showError={showError}
                             error={error}
                             disabled={disabled}
                             property={property}/>

        </>
    );
}

interface MapEditViewParams<T extends Record<string, any>> {
    value?: T;
    initialValue?: T;
    setValue: (value: (T | null)) => void;
    fieldName?: string,
    disabled?: boolean
}

function MapEditView<T extends Record<string, any>>({
                                                        value,
                                                        initialValue,
                                                        setValue,
                                                        fieldName,
                                                        disabled
                                                    }: MapEditViewParams<T>) {
    const [internalState, setInternalState] = React.useState<MapEditViewRowState[]>(
        Object.keys(initialValue ?? {}).map((key) => [getRandomId(), {
            key,
            type: gettype(initialValue?.[key]) ?? "string"
        }])
    );

    useEffect(() => {
        const currentKeys = internalState.map(([id, { key }]) => key);
        const newKeys = Object.entries(value ?? {}).filter(([key, v]) => v !== undefined).map(([key]) => key);
        const keysToAdd = newKeys.filter((key) => !currentKeys.includes(key));
        const keysToRemove = currentKeys.filter((key) => !newKeys.includes(key));
        const newRowIds = [...internalState];
        keysToAdd.forEach((key) => {
            newRowIds.push([getRandomId(), {
                key,
                type: gettype(value?.[key]) ?? "string"
            }]);
        });
        keysToRemove.forEach((key) => {
            const index = newRowIds.findIndex(([id, { key: k }]) => k === key);
            newRowIds.splice(index, 1);
        });
        setInternalState(newRowIds);
    }, [value]);

    const updatetype = (rowId: number, type: DataType) => {
        if (!rowId) {
            console.warn("No key selected for data type update");
            return;
        }
        setInternalState(internalState.map((row) => {
            if (row[0] === rowId) {
                return [row[0], {
                    key: row[1].key,
                    type
                }];
            }
            return row;
        }));
        setValue({
            ...(value ?? {} as T),
            [internalState.find((row) => row[0] === rowId)?.[1].key ?? ""]: getDefaultValueFortype(type)
        })
    };

    return <div className="py-1 flex flex-col gap-1">
        {internalState
            .map(([rowId, {
                    key: fieldKey,
                    type
                }], index) => {
                    const entryValue = fieldKey ? value?.[fieldKey] : "";
                    const onFieldKeyChange = (newKey: string) => {

                        setInternalState(internalState.map((currentRowId) => {
                            if (currentRowId[0] === rowId) {
                                return [rowId, {
                                    key: newKey ?? "",
                                    type: currentRowId[1].type
                                }];
                            }
                            return currentRowId;
                        }));

                        if (typeof value === "object" && newKey in value) {
                            // if the key is already there, don't delete the previous value
                            return;
                        }

                        const newValue = { ...(value ?? {}) } as T;
                        if (typeof initialValue === "object" && fieldKey in initialValue) {
                            // @ts-ignore
                            newValue[fieldKey] = undefined; // set to undefined to remove from the object, the datasource will remove it from the backend
                        } else {
                            // @ts-ignore
                            delete newValue[fieldKey];
                        }
                        setValue({
                            ...newValue,
                            [newKey ?? ""]: entryValue
                        });
                    };
                    return <MapKeyValueRow rowId={rowId}
                                           key={rowId}
                                           fieldKey={fieldKey}
                                           value={value ?? {} as T}
                                           onDeleteClick={() => {
                                               const newValue = { ...(value ?? {}) as T };
                                               if (initialValue && fieldKey in initialValue) {
                                                   // @ts-ignore
                                                   newValue[fieldKey] = undefined;
                                               } else {
                                                   // @ts-ignore
                                                   delete newValue[fieldKey];
                                               }
                                               setInternalState(internalState.filter((currentRowId) => currentRowId[0] !== rowId));
                                               setValue({
                                                   ...newValue
                                               });
                                           }}
                                           onFieldKeyChange={onFieldKeyChange}
                                           setValue={setValue}
                                           entryValue={entryValue}
                                           type={type}
                                           disabled={disabled}
                                           updatetype={updatetype}/>;
                }
            )}

        <Button variant={"text"}
                size={"small"}
                color="primary"
                className="w-full"
                disabled={disabled}
                startIcon={<AddIcon/>}
                onClick={(e) => {
                    e.preventDefault();
                    setValue({
                        ...(value ?? {} as T),
                        "": null
                    });
                    setInternalState([...internalState, [getRandomId(), {
                        key: "",
                        type: "string"
                    }]]);
                }
                }>
            {fieldName ? `Add to ${fieldName}` : "Add"}
        </Button>

    </div>;
}

function MapKeyValueRow<T extends Record<string, any>>({
                                                           rowId,
                                                           fieldKey,
                                                           value,
                                                           onFieldKeyChange,
                                                           onDeleteClick,
                                                           setValue,
                                                           entryValue,
                                                           type,
                                                           updatetype,
                                                           disabled
                                                       }: {
    rowId: number,
    fieldKey: string,
    value: T,
    onFieldKeyChange: (newKey: string) => void,
    onDeleteClick: () => void,
    setValue: (value: (T | null)) => void,
    entryValue: any,
    type: DataType,
    disabled?: boolean,
    updatetype: (rowId: number, type: DataType) => void
}) {

    const { locale } = useCustomizationController();

    function buildInput(entryValue: any, fieldKey: string, type: DataType) {
        if (type === "string" || type === "number") {
            return <TextField
                key={type}
                placeholder={"value"}
                value={entryValue}
                type={type === "number" ? "number" : "text"}
                size={"medium"}
                disabled={disabled || !fieldKey}
                onChange={(event) => {
                    if (type === "number") {
                        const numberValue = event.target.value ? parseFloat(event.target.value) : undefined;
                        if (numberValue && isNaN(numberValue)) {
                            setValue({
                                ...value,
                                [fieldKey]: null
                            });
                        } else if (numberValue !== undefined && numberValue !== null) {
                            setValue({
                                ...value,
                                [fieldKey]: numberValue
                            });
                        } else {
                            setValue({
                                ...value,
                                [fieldKey]: null
                            });
                        }
                    } else {
                        setValue({
                            ...value,
                            [fieldKey]: event.target.value
                        });
                    }
                }}/>;
        } else if (type === "date") {
            return <DateTimeField value={entryValue}
                                  size={"medium"}
                                  locale={locale}
                                  disabled={disabled || !fieldKey}
                                  onChange={(date) => {
                                      setValue({
                                          ...value,
                                          [fieldKey]: date
                                      });
                                  }}/>;
        } else if (type === "boolean") {
            return <BooleanSwitchWithLabel value={entryValue}
                                           size={"medium"}
                                           position={"start"}
                                           disabled={disabled || !fieldKey}
                                           onValueChange={(newValue) => {
                                               setValue({
                                                   ...value,
                                                   [fieldKey]: newValue
                                               });
                                           }}/>;
        } else if (type === "array") {
            return <div
                className={cls(defaultBorderMixin, "ml-2 pl-2 border-l border-solid")}>
                <ArrayContainer value={entryValue}
                                newDefaultEntry={""}
                                droppableId={rowId.toString()}
                                addLabel={fieldKey ? `Add to ${fieldKey}` : "Add"}
                                size={"small"}
                                disabled={disabled || !fieldKey}
                                canAddElements={true}
                                onValueChange={(newValue) => {
                                    setValue({
                                        ...value,
                                        [fieldKey]: newValue
                                    });
                                }}
                                buildEntry={({
                                                 index,
                                                 internalId
                                             }) => {
                                    return <ArrayKeyValueRow
                                        index={index}
                                        id={internalId}
                                        value={entryValue[index]}
                                        disabled={disabled || !fieldKey}
                                        setValue={(newValue) => {
                                            const newArrayValue = [...entryValue];
                                            newArrayValue[index] = newValue;
                                            setValue({
                                                ...value,
                                                [fieldKey]: newArrayValue
                                            });
                                        }}
                                    />
                                }}/>
            </div>;
        } else if (type === "map") {
            return <div
                className={cls(defaultBorderMixin, "ml-2 pl-2 border-l border-solid")}>
                <MapEditView value={entryValue}
                             fieldName={fieldKey}
                             setValue={(updatedValue) => {
                                 setValue({
                                     ...value,
                                     [fieldKey]: updatedValue
                                 });
                             }}/>
            </div>;
        } else {
            return <Typography
                variant={"caption"}>
                {`Data type ${type} not supported yet`}
            </Typography>;
        }
    }

    function doUpdatetype(type: DataType) {
        updatetype(rowId, type);
    }

    return (<>
            <Typography key={rowId.toString()}
                        component={"div"}
                        className="font-mono flex flex-row gap-1">
                <div className="w-[300px] max-w-[30%]">
                    <TextField
                        value={fieldKey}
                        placeholder={"key"}
                        disabled={disabled || (entryValue !== undefined && entryValue !== null && entryValue !== "")}
                        size={"medium"}
                        onChange={(event) => {
                            onFieldKeyChange(event.target.value);
                        }}/>
                </div>

<<<<<<< HEAD
                <div className="flex-grow">
                    {(type !== "map" && type !== "array") && buildInput(entryValue, fieldKey, type)}
=======
                <div className="grow">
                    {(dataType !== "map" && dataType !== "array") && buildInput(entryValue, fieldKey, dataType)}
>>>>>>> 4ef7cb25
                </div>
                <div className={"flex flex-col"}>
                    <Menu
                        trigger={<IconButton size={"smallest"}>
                            <ArrowDropDownIcon size={"small"}/>
                        </IconButton>}
                    >
                        <MenuItem dense
                                  onClick={() => doUpdatetype("string")}>string</MenuItem>
                        <MenuItem dense
                                  onClick={() => doUpdatetype("number")}>number</MenuItem>
                        <MenuItem dense
                                  onClick={() => doUpdatetype("boolean")}>boolean</MenuItem>
                        <MenuItem dense
                                  onClick={() => doUpdatetype("date")}>date</MenuItem>
                        <MenuItem dense
                                  onClick={() => doUpdatetype("map")}>map</MenuItem>
                        <MenuItem dense
                                  onClick={() => doUpdatetype("array")}>array</MenuItem>
                    </Menu>

                    <IconButton aria-label="delete"
                                size={"smallest"}
                                onClick={onDeleteClick}>
                        <RemoveIcon size={"smallest"}/>
                    </IconButton>
                </div>
            </Typography>

            {(type === "map" || type === "array") && buildInput(entryValue, fieldKey, type)}

        </>

    );
}

function ArrayKeyValueRow<T>({
                                 id,
                                 index,
                                 value,
                                 setValue
                             }: {
    id: number,
    index: number,
    value: T,
    setValue: (value: T | null) => void,
    disabled?: boolean,
}) {

    const { locale } = useCustomizationController();
    const [selectedtype, setSelectedtype] = useState<DataType>(gettype(value) ?? "string");

    function doUpdatetype(type: DataType) {
        setSelectedtype(type);
    }

    function buildInput(entryValue: any, type: DataType) {
        if (type === "string" || type === "number") {
            return <TextField value={entryValue}
                              type={type === "number" ? "number" : "text"}
                              size={"medium"}
                              onChange={(event) => {
                                  if (type === "number") {
                                      const numberValue = event.target.value ? parseFloat(event.target.value) : undefined;
                                      if (numberValue && isNaN(numberValue)) {
                                          setValue(null);
                                      } else if (numberValue !== undefined && numberValue !== null) {
                                          setValue(numberValue as T);
                                      } else {
                                          setValue(null);
                                      }
                                  } else {
                                      setValue(event.target.value as T);
                                  }
                              }}/>;
        } else if (type === "date") {
            return <DateTimeField value={entryValue}
                                  size={"medium"}
                                  locale={locale}
                                  onChange={(date) => {
                                      setValue(date as T);
                                  }}/>;
        } else if (type === "boolean") {
            return <BooleanSwitchWithLabel value={entryValue}
                                           size={"small"}
                                           position={"start"}
                                           onValueChange={(v) => {
                                               setValue(v as T);
                                           }}/>;
        } else if (type === "array") {
            return <Typography variant={"caption"}>
                Arrays of arrays are not supported.
            </Typography>;
        } else if (type === "map") {
            return <div className={cls(defaultBorderMixin, "ml-2 pl-2 border-l border-solid")}>
                <MapEditView value={entryValue}
                             setValue={(updatedValue) => {
                                 setValue(updatedValue);
                             }}/>
            </div>;
        } else {
            return <Typography
                variant={"caption"}>
                {`Data type ${type} not supported yet`}
            </Typography>;
        }
    }

    return (<>
            <Typography key={id.toString()}
                        component={"div"}
                        className="font-mono flex min-h-12 flex-row gap-1 items-center">

<<<<<<< HEAD
                <div className="flex-grow">
                    {selectedtype !== "map" && buildInput(value, selectedtype)}
=======
                <div className="grow">
                    {selectedDataType !== "map" && buildInput(value, selectedDataType)}
>>>>>>> 4ef7cb25
                </div>

                <Menu
                    trigger={<IconButton size={"small"}
                                         className="h-7 w-7">
                        <ArrowDropDownIcon/>
                    </IconButton>}>
                    <MenuItem dense
                              onClick={() => doUpdatetype("string")}>string</MenuItem>
                    <MenuItem dense
                              onClick={() => doUpdatetype("number")}>number</MenuItem>
                    <MenuItem dense
                              onClick={() => doUpdatetype("boolean")}>boolean</MenuItem>
                    <MenuItem dense
                              onClick={() => doUpdatetype("map")}>map</MenuItem>
                    <MenuItem dense
                              onClick={() => doUpdatetype("date")}>date</MenuItem>
                </Menu>

            </Typography>

            {selectedtype === "map" && buildInput(value, selectedtype)}

        </>

    );
}

function getRandomId() {
    return Math.floor(Math.random() * Math.floor(Number.MAX_SAFE_INTEGER));
}

function gettype(value: any): DataType | undefined {
    if (typeof value === "string" || value === null) {
        return "string";
    } else if (typeof value === "number") {
        return "number";
    } else if (typeof value === "boolean") {
        return "boolean";
    } else if (Array.isArray(value)) {
        return "array";
    } else if (value instanceof Date) {
        return "date";
    } else if (value?.isEntityReference && value?.isEntityReference()) {
        return "reference";
    } else if (value instanceof GeoPoint) {
        return "geopoint";
    } else if (typeof value === "object") {
        return "map";
    }

    return undefined;
}<|MERGE_RESOLUTION|>--- conflicted
+++ resolved
@@ -395,13 +395,8 @@
                         }}/>
                 </div>
 
-<<<<<<< HEAD
-                <div className="flex-grow">
+                <div className="grow">
                     {(type !== "map" && type !== "array") && buildInput(entryValue, fieldKey, type)}
-=======
-                <div className="grow">
-                    {(dataType !== "map" && dataType !== "array") && buildInput(entryValue, fieldKey, dataType)}
->>>>>>> 4ef7cb25
                 </div>
                 <div className={"flex flex-col"}>
                     <Menu
@@ -515,13 +510,8 @@
                         component={"div"}
                         className="font-mono flex min-h-12 flex-row gap-1 items-center">
 
-<<<<<<< HEAD
-                <div className="flex-grow">
+                <div className="grow">
                     {selectedtype !== "map" && buildInput(value, selectedtype)}
-=======
-                <div className="grow">
-                    {selectedDataType !== "map" && buildInput(value, selectedDataType)}
->>>>>>> 4ef7cb25
                 </div>
 
                 <Menu

--- conflicted
+++ resolved
@@ -98,13 +98,8 @@
                     propertyKey={propertyKey}
                     icon={getIconForProperty(property, "small")}
                     required={property.validation?.required}
-<<<<<<< HEAD
                     title={property.name ?? propertyKey}
-                    className={"h-8text-text-secondary dark:text-text-secondary-dark ml-3.5"}/>}
-=======
-                    title={property.name}
                     className={"h-8 text-text-secondary dark:text-text-secondary-dark ml-3.5"}/>}
->>>>>>> 4a7e7c6f
 
             <StorageUpload
                 value={internalValue}

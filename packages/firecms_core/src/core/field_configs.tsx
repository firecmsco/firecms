import { ArrayProperty, DefaultFieldConfig, Property, PropertyConfig } from "@firecms/types";
import {
    ArrayCustomShapedFieldBinding,
    ArrayOfReferencesFieldBinding,
    BlockFieldBinding,
    DateTimeFieldBinding,
    KeyValueFieldBinding,
    MapFieldBinding,
    MarkdownEditorFieldBinding,
    MultiSelectFieldBinding,
    ReferenceAsStringFieldBinding,
    ReferenceFieldBinding,
    RepeatFieldBinding,
    SelectFieldBinding,
    StorageUploadFieldBinding,
    SwitchFieldBinding,
    TextFieldBinding
} from "../form";
import { isPropertyBuilder, mergeDeep } from "@firecms/common";

import {
    AddLinkIcon,
    BallotIcon,
    DriveFolderUploadIcon,
    FlagIcon,
    FormatListNumberedIcon,
    FormatQuoteIcon,
    HttpIcon,
    LinkIcon,
    ListAltIcon,
    ListIcon,
    MailIcon,
    NumbersIcon, PersonIcon,
    RepeatIcon,
    ScheduleIcon,
    ShortTextIcon,
    SubjectIcon,
    UploadFileIcon,
    VerifiedUserIcon,
    ViewStreamIcon
} from "@firecms/ui";
<<<<<<< HEAD
import { RelationFieldBinding } from "../form/field_bindings/RelationFieldBinding";
=======
import { UserSelectFieldBinding } from "../form/field_bindings/UserSelectFieldBinding";
>>>>>>> 4a7e7c6f


export const DEFAULT_FIELD_CONFIGS: Record<DefaultFieldConfig, PropertyConfig> = {
    text_field: {
        key: "text_field",
        name: "Text field",
        description: "Simple short text",
        Icon: ShortTextIcon,
        color: "#2d7ff9",
        property: {
            type: "string",
            Field: TextFieldBinding
        }
    },
    multiline: {
        key: "multiline",
        name: "Multiline",
        description: "Text with multiple lines",
        Icon: SubjectIcon,
        color: "#2d7ff9",
        property: {
            type: "string",
            multiline: true,
            Field: TextFieldBinding
        }
    },
    markdown: {
        key: "markdown",
        name: "Markdown",
        description: "Text with advanced markdown syntax",
        Icon: FormatQuoteIcon,
        color: "#2d7ff9",
        property: {
            type: "string",
            markdown: true,
            Field: MarkdownEditorFieldBinding
        }
    },
    url: {
        key: "url",
        name: "Url",
        description: "Text with URL validation",
        Icon: HttpIcon,
        color: "#154fb3",
        property: {
            type: "string",
            url: true,
            Field: TextFieldBinding
        }
    },
    email: {
        key: "email",
        name: "Email",
        description: "Text with email validation",
        Icon: MailIcon,
        color: "#154fb3",
        property: {
            type: "string",
            email: true,
            Field: TextFieldBinding
        }
    },
    switch: {
        key: "switch",
        name: "Switch",
        description: "Boolean true or false field (or yes or no, 0 or 1...)",
        Icon: FlagIcon,
        color: "#20d9d2",
        property: {
            type: "boolean",
            Field: SwitchFieldBinding
        }
    },
    select: {
        key: "select",
        name: "Select/enum",
        description: "Select one text value from within an enumeration",
        Icon: ListIcon,
        color: "#4223c9",
        property: {
            type: "string",
            enum: [],
            Field: SelectFieldBinding
        }
    },
    multi_select: {
        key: "multi_select",
        name: "Multi select (enum)",
        description: "Select multiple text values from within an enumeration",
        Icon: ListAltIcon,
        color: "#4223c9",
        property: {
            type: "array",
            of: {
                type: "string",
                enum: [],
            },
            Field: MultiSelectFieldBinding
        }
    },
    user_select: {
        key: "user_select",
        name: "User select",
        description: "Select a user from the user management system. Store the user ID.",
        Icon: PersonIcon,
        property: {
            dataType: "string",
            Field: UserSelectFieldBinding
        }
    },
    number_input: {
        key: "number_input",
        name: "Number input",
        description: "Simple number field with validation",
        Icon: NumbersIcon,
        color: "#bec920",
        property: {
            type: "number",
            Field: TextFieldBinding
        }
    },
    number_select: {
        key: "number_select",
        name: "Number select",
        description: "Select a number value from within an enumeration",
        Icon: FormatListNumberedIcon,
        color: "#bec920",
        property: {
            type: "number",
            enum: [],
            Field: SelectFieldBinding
        }
    },
    multi_number_select: {
        key: "multi_number_select",
        name: "Multiple number select",
        description: "Select multiple number values from within an enumeration",
        Icon: FormatListNumberedIcon,
        color: "#bec920",
        property: {
            type: "array",
            of: {
                type: "number",
                enum: [],
            },
            Field: MultiSelectFieldBinding
        }
    },
    file_upload: {
        key: "file_upload",
        name: "File upload",
        description: "Input for uploading single files",
        Icon: UploadFileIcon,
        color: "#f92d9a",
        property: {
            type: "string",
            storage: {
                storagePath: "{path}"
            },
            Field: StorageUploadFieldBinding
        }
    },
    multi_file_upload: {
        key: "multi_file_upload",
        name: "Multiple file upload",
        description: "Input for uploading multiple files",
        Icon: DriveFolderUploadIcon,
        color: "#f92d9a",
        property: {
            type: "array",
            of: {
                type: "string",
                storage: {
                    storagePath: "{path}"
                }
            },
            Field: StorageUploadFieldBinding
        }
    },
    reference_as_string: {
        key: "reference_as_string",
        name: "Reference (as string)",
        description: "The value refers to a different collection (it is saved as a string)",
        Icon: LinkIcon,
        color: "#154fb3",
        property: {
            type: "string",
            Field: ReferenceAsStringFieldBinding
        }
    },
    reference: {
        key: "reference",
        name: "Reference",
        description: "The value refers to a different collection (it is saved as a reference)",
        Icon: LinkIcon,
        color: "#ff0042",
        property: {
            type: "reference",
            Field: ReferenceFieldBinding
        }
    },
    multi_references: {
        key: "multi_references",
        name: "Multiple references",
        description: "Multiple values that refer to a different collection",
        Icon: AddLinkIcon,
        color: "#ff0042",
        property: {
            type: "array",
            of: {
                type: "reference",
            },
            Field: ArrayOfReferencesFieldBinding
        }
    },
    relation: {
        key: "relation",
        name: "Relation",
        description: "Multiple values that refer to a different collection",
        Icon: AddLinkIcon,
        color: "#ff0042",
        property: {
            relationName: "",
            type: "relation",
            Field: RelationFieldBinding
        }
    },
    date_time: {
        key: "date_time",
        name: "Date/time",
        description: "A date time select field",
        Icon: ScheduleIcon,
        color: "#8b46ff",
        property: {
            type: "date",
            Field: DateTimeFieldBinding
        }
    },
    group: {
        key: "group",
        name: "Group",
        description: "Group of multiple fields",
        Icon: BallotIcon,
        color: "#ff9408",
        property: {
            type: "map",
            properties: {},
            Field: MapFieldBinding
        }
    },
    key_value: {
        key: "key_value",
        name: "Key-value",
        description: "Flexible field that allows the user to add multiple key-value pairs",
        Icon: BallotIcon,
        color: "#ff9408",
        property: {
            type: "map",
            keyValue: true,
            Field: KeyValueFieldBinding
        }
    },
    repeat: {
        key: "repeat",
        name: "Repeat/list",
        description: "A field that gets repeated multiple times (e.g. multiple text fields)",
        Icon: RepeatIcon,
        color: "#ff9408",
        property: {
            type: "array",
            of: {
                type: "string",
            },
            Field: RepeatFieldBinding
        }
    },
    custom_array: {
        key: "custom_array",
        name: "Custom array",
        description: "A field that saved its value as an array of custom objects",
        Icon: RepeatIcon,
        color: "#ff9408",
        property: {
            type: "array",
            Field: ArrayCustomShapedFieldBinding
        }
    },
    block: {
        key: "block",
        name: "Block",
        description: "A complex field that allows the user to compose different fields together, with a key/value format",
        Icon: ViewStreamIcon,
        color: "#ff9408",
        property: {
            type: "array",
            oneOf: {
                properties: {},
            },
            Field: BlockFieldBinding
        }
    }
};

export function getDefaultFieldConfig(property: Property): PropertyConfig | undefined {
    const fieldId = getDefaultFieldId(property);
    if (!fieldId) {
        console.error("No field id found for property", property);
        return undefined;
    }
    return DEFAULT_FIELD_CONFIGS[fieldId];
}

export function getFieldConfig(property: Property, propertyConfigs: Record<string, PropertyConfig>): PropertyConfig | undefined {
    const fieldId = getFieldId(property);
    const defaultFieldId = getDefaultFieldId(property);
    if (!defaultFieldId) {
        console.error("No field id found for property", property);
        return undefined;
    }
    const defaultFieldConfig = DEFAULT_FIELD_CONFIGS[defaultFieldId];
    const customField = fieldId ? propertyConfigs[fieldId] : undefined;
    return mergeDeep(defaultFieldConfig ?? {}, customField ?? {} as PropertyConfig);
}

export function getDefaultFieldId(property: Property) {
    if (property.type === "string") {
        if (property.multiline) {
            return "multiline";
        } else if (property.markdown) {
            return "markdown";
        } else if (property.storage) {
            return "file_upload";
        } else if (property.url) {
            return "url";
        } else if (property.email) {
            return "email";
        } else if (property.enum) {
            return "select";
        } else if (property.userSelect) {
            return "user_select";
        } else if (property.reference) {
            return "reference_as_string";
        } else {
            return "text_field";
        }
    } else if (property.type === "number") {
        if (property.enum) {
            return "number_select";
        }
        return "number_input";
    } else if (property.type === "map") {
        if (property.keyValue)
            return "key_value";
        return "group";
    } else if (property.type === "array") {
        const of = (property as ArrayProperty).of;
        const oneOf = (property as ArrayProperty).oneOf;
        if (oneOf) {
            return "block";
        } else if (Array.isArray(of)) {
            return "custom_array";
        } else if (isPropertyBuilder(of)) {
            return "repeat";
        } else if (of?.type === "string" && of.enum) {
            return "multi_select";
        } else if (of?.type === "number" && of.enum) {
            return "multi_number_select";
        } else if (of?.type === "string" && of.storage) {
            return "multi_file_upload";
        } else if (of?.type === "reference") {
            return "multi_references";
        } else if (of?.type === "relation") {
            throw new Error("The 'relation' type is not supported inside arrays. Use 'reference' instead.");
        } else {
            return "repeat";
        }
    } else if (property.type === "boolean") {
        return "switch";
    } else if (property.type === "date") {
        return "date_time";
    } else if (property.type === "relation") {
        return "relation";
    } else if (property.type === "reference") {
        return "reference";
    }

    console.error("Unsupported field config mapping", property);
    return undefined;
}

export function getFieldId(property: Property): string | undefined {
    if (property.propertyConfig)
        return property.propertyConfig;
    return getDefaultFieldId(property);
}<|MERGE_RESOLUTION|>--- conflicted
+++ resolved
@@ -39,11 +39,8 @@
     VerifiedUserIcon,
     ViewStreamIcon
 } from "@firecms/ui";
-<<<<<<< HEAD
 import { RelationFieldBinding } from "../form/field_bindings/RelationFieldBinding";
-=======
 import { UserSelectFieldBinding } from "../form/field_bindings/UserSelectFieldBinding";
->>>>>>> 4a7e7c6f
 
 
 export const DEFAULT_FIELD_CONFIGS: Record<DefaultFieldConfig, PropertyConfig> = {
@@ -150,7 +147,7 @@
         description: "Select a user from the user management system. Store the user ID.",
         Icon: PersonIcon,
         property: {
-            dataType: "string",
+            type: "string",
             Field: UserSelectFieldBinding
         }
     },

import { ArrowForwardIcon, Card, cls, Markdown, Typography, } from "@firecms/ui";
import React from "react"; // Import React

export type NavigationCardProps = {
    name: string,
    description?: string;
    actions: React.ReactNode;
    icon: React.ReactNode;
    onClick?: () => void,
    shrink?: boolean
};

// Wrap the component with React.memo
export const NavigationCard = React.memo(function NavigationCard({
                                   name,
                                   description,
                                   icon,
                                   actions,
                                   onClick,
                                   shrink
                               }: NavigationCardProps) {

    return (
        <Card
            className={cls(
                "h-full p-4 cursor-pointer min-h-[230px] transition-all duration-200 ease-in-out",
                shrink && "w-full max-w-full min-h-0 scale-75"
            )}
            onClick={() => {
                onClick?.();
            }}
        >

            <div className="flex flex-col items-start h-full">
                <div
                    className="flex-grow w-full">

<<<<<<< HEAD
                    <div
                        className="h-10 flex items-center w-full justify-between text-surface-300 dark:text-surface-600">
=======
        <div className="flex flex-col items-start h-full">
            <div
                className="grow w-full">
>>>>>>> 4ef7cb25

                        {icon}

                        <div
                            className="flex items-center gap-1"
                            onClick={(event: React.MouseEvent) => {
                                event.preventDefault();
                                event.stopPropagation();
                            }}>

                            {actions}

                        </div>

                    </div>

                    <Typography gutterBottom variant="h5"
                                component="h2">
                        {name}
                    </Typography>

                    {description && <Typography variant="body2"
                                                color="secondary"
                                                component="div">
                        <Markdown source={description} size={"small"}/>
                    </Typography>}
                </div>

                <div style={{ alignSelf: "flex-end" }}>

                    <div className={"p-4"}>
                        <ArrowForwardIcon className="text-primary"/>
                    </div>
                </div>

            </div>

        </Card>)
});<|MERGE_RESOLUTION|>--- conflicted
+++ resolved
@@ -33,16 +33,10 @@
 
             <div className="flex flex-col items-start h-full">
                 <div
-                    className="flex-grow w-full">
+                    className="grow w-full">
 
-<<<<<<< HEAD
                     <div
                         className="h-10 flex items-center w-full justify-between text-surface-300 dark:text-surface-600">
-=======
-        <div className="flex flex-col items-start h-full">
-            <div
-                className="grow w-full">
->>>>>>> 4ef7cb25
 
                         {icon}
 

import React, { useCallback, useEffect, useMemo, useRef, useState } from "react";
import Fuse from "fuse.js";
import { Container, SearchBar } from "@firecms/ui";
import { useCustomizationController, useFireCMSContext, useNavigationController } from "../../hooks";
import {
    CMSAnalyticsEvent,
    NavigationEntry,
    NavigationGroupMapping,
    PluginGenericProps,
    PluginHomePageAdditionalCardsProps
} from "../../types";
import { toArray } from "../../util/arrays";
import { FavouritesView } from "./FavouritesView";
import { useRestoreScroll } from "../../internal/useRestoreScroll";
import { NavigationGroup } from "./NavigationGroup";
import {
    NavigationGroupDroppable,
    NewGroupDropZone,
    SortableNavigationCard,
    SortableNavigationGroup,
    useHomePageDnd
} from "./HomePageDnD";
import { DndContext, DragOverlay, MeasuringStrategy } from "@dnd-kit/core";
import { NavigationCardBinding } from "./NavigationCardBinding";
import { SortableContext, verticalListSortingStrategy } from "@dnd-kit/sortable";
import { restrictToVerticalAxis, restrictToWindowEdges } from "@dnd-kit/modifiers";
import { RenameGroupDialog } from "./RenameGroupDialog";

export const DEFAULT_GROUP_NAME = "Views";
export const ADMIN_GROUP_NAME = "Admin";

export function DefaultHomePage({
                                    additionalActions,
                                    additionalChildrenStart,
                                    additionalChildrenEnd
                                }: {
    additionalActions?: React.ReactNode;
    additionalChildrenStart?: React.ReactNode;
    additionalChildrenEnd?: React.ReactNode;
}) {

    const context = useFireCMSContext();
    const customizationController = useCustomizationController();
    const navigationController = useNavigationController();

    if (!navigationController.topLevelNavigation)
        throw Error("Navigation not ready");

    const {
        allowDragAndDrop,
        navigationEntries: rawNavigationEntries,
        groups: groupOrderFromNavController,
        onNavigationEntriesUpdate
    } = navigationController.topLevelNavigation;

    const fuse = useRef<Fuse<NavigationEntry> | null>(null);
    const [filteredUrls, setFilteredUrls] = useState<string[] | null>(null);
    const performingSearch = Boolean(filteredUrls);

    // Memoize filtered navigation entries to prevent unnecessary recalculations
    const filteredNavigationEntries = useMemo(() => {
        return filteredUrls
            ? rawNavigationEntries.filter((e) => filteredUrls.includes(e.url))
            : rawNavigationEntries;
    }, [filteredUrls, rawNavigationEntries]);

    useEffect(() => {
        fuse.current = new Fuse(rawNavigationEntries, {
            keys: ["name", "description", "group", "path"]
        });
    }, [rawNavigationEntries]);

    const updateSearch = useCallback((v?: string) => {
        if (!v?.trim()) {
            setFilteredUrls(null);
            return;
        }
        const results = fuse.current?.search(v.trim());
        setFilteredUrls(results ? results.map((x) => x.item.url) : []);
    }, []);

    /* ───────────────────────────────────────────────────────────────
       Build groups (all items) + isolate Admin
       ─────────────────────────────────────────────────────────────── */
    const [items, setItems] = useState<
        { name: string; entries: NavigationEntry[] }[]
    >([]);
    const [adminGroupData, setAdminGroupData] = useState<{
        name: string;
        entries: NavigationEntry[];
    } | null>(null);

    // Memoize the processed groups to avoid unnecessary recalculations
    const processedGroups = useMemo(() => {
        const src = filteredNavigationEntries;
        const entriesByGroup: Record<string, NavigationEntry[]> = {};

        src.forEach((e) => {
            const g =
                e.type === "admin"
                    ? ADMIN_GROUP_NAME
                    : e.group ?? DEFAULT_GROUP_NAME;
            (entriesByGroup[g] ??= []).push(e);
        });

        let allProcessed: { name: string; entries: NavigationEntry[] }[];

        if (performingSearch) {
            const ordered = [
                ...new Set(src.map((e) => e.group ?? DEFAULT_GROUP_NAME))
            ];
            allProcessed = ordered
                .map((name) => ({
                    name,
                    entries: entriesByGroup[name] || []
                }))
                .filter((g) => g.entries.length);
        } else {
            allProcessed = groupOrderFromNavController.map((g) => ({
                name: g,
                entries: entriesByGroup[g] || []
            }));
            Object.keys(entriesByGroup).forEach((g) => {
                if (!groupOrderFromNavController.includes(g))
                    allProcessed.push({
                        name: g,
                        entries: entriesByGroup[g]
                    });
            });
            allProcessed = allProcessed.filter(
                (g) =>
                    g.entries.length ||
                    groupOrderFromNavController.includes(g.name)
            );
        }

        const admin = allProcessed.find((g) => g.name === ADMIN_GROUP_NAME);
        return {
            adminGroupData: admin || null,
            items: allProcessed.filter((g) => g.name !== ADMIN_GROUP_NAME)
        };
    }, [filteredNavigationEntries, performingSearch, groupOrderFromNavController]);

    // Update state only when processedGroups actually changes
    useEffect(() => {
        setAdminGroupData(processedGroups.adminGroupData);
        setItems(processedGroups.items);
    }, [processedGroups]);

    /* ───────────────────────────────────────────────────────────────
       Local update vs. persistence helpers
       ─────────────────────────────────────────────────────────────── */
    const updateItems = (
        updater:
            | { name: string; entries: NavigationEntry[] }[]
            | ((
            prev: { name: string; entries: NavigationEntry[] }[]
        ) => { name: string; entries: NavigationEntry[] }[])
    ) => {
        setItems(updater); // local only
    };

    const persistNavigationGroups = (
        latest: { name: string; entries: NavigationEntry[] }[]
    ) => {
        const draggable: NavigationGroupMapping[] = latest.map((g) => ({
            name: g.name,
            entries: g.entries.map((e) => e.path)
        }));

        const all: NavigationGroupMapping[] = adminGroupData
            ? [
                ...draggable,
                {
                    name: adminGroupData.name,
                    entries: adminGroupData.entries.map((e) => e.path)
                }
            ]
            : draggable;

        onNavigationEntriesUpdate(all);
    };

    /* ─────────────────────────────────────────────────────���─────────
       Hook for DnD
       ─────────────────────────────────────────────────────────────── */
    const {
        sensors,
        collisionDetection,
        onDragStart,
        onDragOver,
        onDragEnd,
        dropAnimation,
        activeItemForOverlay,
        activeGroupData,
        draggingGroupId,
        containers,
        dndKitActiveNode,
        onDragCancel,
        isDraggingCardOnly,
        dialogOpenForGroup,
        setDialogOpenForGroup,
        handleRenameGroup,
        isHoveringNewGroupDropZone,
        setIsHoveringNewGroupDropZone
    } = useHomePageDnd({
        items,
        setItems: updateItems,
        disabled: !allowDragAndDrop || performingSearch,
        onPersist: persistNavigationGroups, // ——► persistence here
        onGroupMoved: (g) =>
            context.analyticsController?.onAnalyticsEvent?.("home_move_group", {
                name: g
            }),
        onCardMovedBetweenGroups: (card) =>
            context.analyticsController?.onAnalyticsEvent?.("home_move_card", {
                id: card.id
            }),
        onNewGroupDrop: () =>
            context.analyticsController?.onAnalyticsEvent?.(
                "home_drop_new_group"
            )
    });

    const {
        containerRef,
        direction
    } = useRestoreScroll();

    const dndDisabled = !allowDragAndDrop || performingSearch;

    const dndModifiers = dndKitActiveNode?.data.current?.type === "group"
        ? [restrictToVerticalAxis, restrictToWindowEdges]
        : [restrictToWindowEdges];

    /* ───────────────────────────────────────────────────────────────
       Plugin extras
       ─────────────────────────────────────────────────────────────── */
    let additionalPluginChildrenStart: React.ReactNode | undefined;
    let additionalPluginChildrenEnd: React.ReactNode | undefined;
    let additionalPluginSections: React.ReactNode | undefined;

    if (customizationController.plugins) {
        const sectionProps: PluginGenericProps = { context };

        additionalPluginSections = (
            <>
                {customizationController.plugins
                    .filter((p) => p.homePage?.includeSection)
                    .map((plugin) => {
                        const section = plugin.homePage!.includeSection!(
                            sectionProps
                        );
                        return (
                            <NavigationGroup
                                group={section.title}
                                key={`plugin_section_${plugin.key}`}
                            >
                                {section.children}
                            </NavigationGroup>
                        );
                    })}
            </>
        );

        additionalPluginChildrenStart = (
            <div className="flex flex-col gap-2">
                {customizationController.plugins
                    .filter((p) => p.homePage?.additionalChildrenStart)
                    .map((plugin, i) => (
                        <div key={`plugin_children_start_${i}`}>
                            {plugin.homePage!.additionalChildrenStart}
                        </div>
                    ))}
            </div>
        );

        additionalPluginChildrenEnd = (
            <div className="flex flex-col gap-2">
                {customizationController.plugins
                    .filter((p) => p.homePage?.additionalChildrenEnd)
                    .map((plugin, i) => (
                        <div key={`plugin_children_end_${i}`}>
                            {plugin.homePage!.additionalChildrenEnd}
                        </div>
                    ))}
            </div>
        );
    }

    /* ───────────────────────────────────────────────────────────────
       Render
       ─────────���───────────────────────────────────────────────────── */
    return (
        <div ref={containerRef} className="py-2 overflow-auto h-full w-full">
            <Container maxWidth="6xl">
                {/* search & actions */}
                <div
                    className="w-full sticky py-4 transition-all duration-400 ease-in-out top-0 z-10 flex flex-row gap-4"
<<<<<<< HEAD
                    style={{ top: direction === "down" ? -84 : 0 }}
                >
                    <SearchBar
                        onTextSearch={updateSearch}
                        placeholder="Search collections"
                        autoFocus
                        innerClassName="w-full"
                        className="w-full flex-grow"
                    />
=======
                    style={{ top: direction === "down" ? -84 : 0 }}>
                    <SearchBar onTextSearch={updateSearchResults}
                               placeholder={"Search collections"}
                               large={false}
                               autoFocus={true}
                               innerClassName={"w-full"}
                               className={"w-full grow"}/>
>>>>>>> 4ef7cb25
                    {additionalActions}
                </div>

                <FavouritesView hidden={performingSearch}/>

                {additionalChildrenStart}
                {additionalPluginChildrenStart}

                {/* ─────── DND context ─────── */}
                <DndContext
                    sensors={sensors}
                    collisionDetection={collisionDetection}
                    measuring={{
                        droppable: {
                            strategy: MeasuringStrategy.Always,
                            frequency: 500
                        }
                    }}
                    onDragStart={onDragStart}
                    onDragOver={onDragOver}
                    onDragEnd={onDragEnd}
                    onDragCancel={onDragCancel}
                    modifiers={dndModifiers}
                >
                    <SortableContext
                        key={JSON.stringify(containers)}
                        items={containers}
                        strategy={verticalListSortingStrategy}
                    >
                        {items.map((groupData) => {
                            const groupKey = groupData.name;
                            const entriesInGroup = groupData.entries;

                            const AdditionalCards: React.ComponentType<PluginHomePageAdditionalCardsProps>[] =
                                [];
                            customizationController.plugins?.forEach((p) => {
                                if (p.homePage?.AdditionalCards)
                                    AdditionalCards.push(
                                        ...toArray(p.homePage.AdditionalCards)
                                    );
                            });

                            const actionProps: PluginHomePageAdditionalCardsProps = {
                                group:
                                    groupKey === DEFAULT_GROUP_NAME
                                        ? undefined
                                        : groupKey,
                                context
                            };

                            if (
                                entriesInGroup.length === 0 &&
                                (AdditionalCards.length === 0 || performingSearch) &&
                                !groupOrderFromNavController.includes(groupKey)
                            )
                                return null;

                            return (
                                <SortableNavigationGroup
                                    key={groupKey}
                                    groupName={groupKey}
                                    disabled={dndDisabled}
                                >
                                    <NavigationGroup
                                        group={
                                            groupKey === DEFAULT_GROUP_NAME
                                                ? undefined
                                                : groupKey
                                        }
                                        minimised={
                                            draggingGroupId === groupKey &&
                                            !isDraggingCardOnly
                                        }
                                        isPotentialCardDropTarget={
                                            isDraggingCardOnly
                                        }
                                        dndDisabled={dndDisabled}
                                        onEditGroup={() => {
                                            if (dndDisabled) return;
                                            setDialogOpenForGroup(groupKey);
                                        }}
                                    >
                                        <NavigationGroupDroppable
                                            id={groupKey}
                                            itemIds={entriesInGroup.map(
                                                (e) => e.url
                                            )}
                                            isPotentialCardDropTarget={
                                                isDraggingCardOnly
                                            }
                                        >
                                            <div className="grid grid-cols-1 md:grid-cols-2 lg:grid-cols-3 gap-4 ">
                                                {entriesInGroup.map(
                                                    (entry) => (
                                                        <SortableNavigationCard
                                                            key={entry.url}
                                                            entry={entry}
                                                            onClick={() => {
                                                                let event: CMSAnalyticsEvent =
                                                                    "unmapped_event";
                                                                if (
                                                                    entry.type ===
                                                                    "collection"
                                                                )
                                                                    event =
                                                                        "home_navigate_to_collection";
                                                                else if (
                                                                    entry.type ===
                                                                    "view"
                                                                )
                                                                    event =
                                                                        "home_navigate_to_view";
                                                                else if (
                                                                    entry.type ===
                                                                    "admin"
                                                                )
                                                                    event =
                                                                        "home_navigate_to_admin_view";

                                                                context.analyticsController?.onAnalyticsEvent?.(
                                                                    event,
                                                                    {
                                                                        path: entry.path
                                                                    }
                                                                );
                                                            }}
                                                        />
                                                    )
                                                )}
                                                {!performingSearch &&
                                                    groupKey.toLowerCase() !==
                                                    ADMIN_GROUP_NAME.toLowerCase() &&
                                                    AdditionalCards.map(
                                                        (C, i) => (
                                                            <C
                                                                key={`extra_${groupKey}_${i}`}
                                                                {...actionProps}
                                                            />
                                                        )
                                                    )}
                                            </div>
                                        </NavigationGroupDroppable>
                                    </NavigationGroup>
                                </SortableNavigationGroup>
                            );
                        })}
                    </SortableContext>

                    <NewGroupDropZone
                        disabled={dndDisabled}
                        setIsHovering={setIsHoveringNewGroupDropZone}
                    />

                    <DragOverlay adjustScale={false} dropAnimation={dropAnimation}>
                        {activeGroupData &&
                        draggingGroupId === activeGroupData.name ? (
                            <div
                                className="rounded-lg bg-transparent"
                                style={{
                                    padding: 0,
                                    margin: 0
                                }}
                            >
                                <NavigationGroup
                                    group={
                                        activeGroupData.name ===
                                        DEFAULT_GROUP_NAME
                                            ? undefined
                                            : activeGroupData.name
                                    }
                                    isPreview={false}
                                    minimised
                                />
                            </div>
                        ) : activeItemForOverlay ? (
                            <NavigationCardBinding
                                {...activeItemForOverlay}
                                shrink={isHoveringNewGroupDropZone}
                            />
                        ) : null}
                    </DragOverlay>
                </DndContext>

                {!performingSearch && adminGroupData && (
                    <NavigationGroup group={adminGroupData.name}>
                        <div className="grid grid-cols-1 md:grid-cols-2 lg:grid-cols-3 gap-4 ">
                            {adminGroupData.entries.map((entry) => (
                                <NavigationCardBinding
                                    key={entry.url}
                                    {...entry}
                                    onClick={() => {
                                        let event: CMSAnalyticsEvent =
                                            "unmapped_event";
                                        if (entry.type === "collection")
                                            event =
                                                "home_navigate_to_collection";
                                        else if (entry.type === "view")
                                            event = "home_navigate_to_view";
                                        else if (entry.type === "admin")
                                            event =
                                                "home_navigate_to_admin_view";

                                        context.analyticsController?.onAnalyticsEvent?.(
                                            event,
                                            { path: entry.path }
                                        );
                                    }}
                                />
                            ))}
                        </div>
                    </NavigationGroup>
                )}

                {additionalPluginSections}
                {additionalPluginChildrenEnd}
                {additionalChildrenEnd}
            </Container>

            {dialogOpenForGroup && (
                <RenameGroupDialog
                    open
                    initialName={dialogOpenForGroup}
                    existingGroupNames={items
                        .map((g) => g.name)
                        .filter((n) => n !== dialogOpenForGroup)}
                    onClose={() => setDialogOpenForGroup(null)}
                    onRename={(newName) => {
                        handleRenameGroup(dialogOpenForGroup, newName);
                        setDialogOpenForGroup(null);
                    }}
                />
            )}
        </div>
    );
}<|MERGE_RESOLUTION|>--- conflicted
+++ resolved
@@ -297,7 +297,6 @@
                 {/* search & actions */}
                 <div
                     className="w-full sticky py-4 transition-all duration-400 ease-in-out top-0 z-10 flex flex-row gap-4"
-<<<<<<< HEAD
                     style={{ top: direction === "down" ? -84 : 0 }}
                 >
                     <SearchBar
@@ -305,17 +304,8 @@
                         placeholder="Search collections"
                         autoFocus
                         innerClassName="w-full"
-                        className="w-full flex-grow"
+                        className="w-full grow"
                     />
-=======
-                    style={{ top: direction === "down" ? -84 : 0 }}>
-                    <SearchBar onTextSearch={updateSearchResults}
-                               placeholder={"Search collections"}
-                               large={false}
-                               autoFocus={true}
-                               innerClassName={"w-full"}
-                               className={"w-full grow"}/>
->>>>>>> 4ef7cb25
                     {additionalActions}
                 </div>
 

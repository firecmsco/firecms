import React, { useCallback, useEffect, useMemo, useRef } from "react";
import {
    CollectionSize,
    Entity,
    EntityTableController,
    FilterValues,
    ResolvedProperty,
    SelectedCellProps
} from "../../types";
import { CellRendererParams, VirtualTable, VirtualTableColumn } from "../VirtualTable";
import { enumToObjectEntries } from "../../util";
import { OnCellValueChange, OnColumnResizeParams } from "../common";
import { FilterFormFieldProps } from "../VirtualTable/VirtualTableHeader";
import { ReferenceFilterField } from "./filters/ReferenceFilterField";
import { StringNumberFilterField } from "./filters/StringNumberFilterField";
import { BooleanFilterField } from "./filters/BooleanFilterField";
import { DateTimeFilterField } from "./filters/DateTimeFilterField";
import { useOutsideAlerter } from "@firecms/ui";
import { SelectableTableContext } from "./SelectableTableContext";
import { getRowHeight } from "../common/table_height";

export type SelectableTableProps<M extends Record<string, any>> = {

    /**
     * Callback when a cell value changes.
     */
    onValueChange?: OnCellValueChange<any, M>;

    columns: VirtualTableColumn[];

    cellRenderer: React.ComponentType<CellRendererParams<Entity<M>>>;

    /**
     * Builder for creating the buttons in each row
     * @param entity
     * @param size
     */
    tableRowActionsBuilder?: (params: {
        entity: Entity<M>,
        size: CollectionSize,
        width: number,
        frozen?: boolean
    }) => React.ReactNode;

    /**
     * Callback when anywhere on the table is clicked
     */
    onEntityClick?(entity: Entity<M>): void;

    /**
     * Callback when a column is resized
     */
    onColumnResize?(params: OnColumnResizeParams): void;

    /**
     * Should apply a different style to a row when hovering
     */
    hoverRow?: boolean;

    /**
     * Controller holding the logic for the table
     * {@link useDataSourceTableController}
     * {@link EntityTableController}
     */
    tableController: EntityTableController<M>;

    filterable?: boolean;

    sortable?: boolean;

    inlineEditing?: boolean;

    forceFilter?: FilterValues<keyof M extends string ? keyof M : never>;

    highlightedRow?: (data: Entity<M>) => boolean;

    size?: CollectionSize;

    initialScroll?: number;

    /**
     * Callback when the table is scrolled
     * @param props
     */
    onScroll?: (props: {
        scrollDirection: "forward" | "backward",
        scrollOffset: number,
        scrollUpdateWasRequested: boolean
    }) => void;

    emptyComponent?: React.ReactNode;

    endAdornment?: React.ReactNode;

    AddColumnComponent?: React.ComponentType;
}

/**
 * This component is in charge of rendering a collection table with a high
 * degree of customization.
 *
 * This component is used internally by {@link EntityCollectionView} and
 * {@link useReferenceDialog}
 *
 * Please note that you only need to use this component if you are building
 * a custom view. If you just need to create a default view you can do it
 * exclusively with config options.
 *
 * If you want to bind a {@link EntityCollection} to a table with the default
 * options you see in collections in the top level navigation, you can
 * check {@link EntityCollectionView}.
 *
 * The data displayed in the table is managed by a {@link EntityTableController}.
 * You can build the default, bound to a path in the datasource, by using the hook
 * {@link useDataSourceTableController}
 *
 * @see EntityCollectionTableProps
 * @see EntityCollectionView
 * @see VirtualTable
 * @group Components
 */
export const SelectableTable = function SelectableTable<M extends Record<string, any>>
({
     onValueChange,
     cellRenderer,
     onEntityClick,
     onColumnResize,
     hoverRow = true,
     size = "m",
     inlineEditing = false,
     tableController:
         {
             data,
             dataLoading,
             noMoreToLoad,
             dataLoadingError,
             filterValues,
             setFilterValues,
             sortBy,
             setSortBy,
             itemCount,
             setItemCount,
             pageSize = 50,
             paginationEnabled,
             checkFilterCombination,
             setPopupCell
         },
     filterable = true,
     onScroll,
     initialScroll,
     emptyComponent,
     columns,
     forceFilter,
     highlightedRow,
     endAdornment,
     AddColumnComponent
 }: SelectableTableProps<M>) {

    const ref = useRef<HTMLDivElement>(null);

    const [selectedCell, setSelectedCell] = React.useState<SelectedCellProps<M> | undefined>(undefined);

    const loadNextPage = () => {
        if (!paginationEnabled || dataLoading || noMoreToLoad)
            return;
        if (itemCount !== undefined)
            setItemCount?.(itemCount + pageSize);
    };

    const resetPagination = useCallback(() => {
        setItemCount?.(pageSize);
    }, [pageSize]);

    const onRowClick = useCallback(({ rowData }: {
        rowData: Entity<M>
    }) => {
        if (inlineEditing)
            return;
        return onEntityClick && onEntityClick(rowData);
    }, [onEntityClick, inlineEditing]);

    useOutsideAlerter(ref,
        () => {
            if (selectedCell) {
                unselect();
            }
        },
        Boolean(selectedCell));

    const select = useCallback((cell?: SelectedCellProps<M>) => {
        setSelectedCell(cell);
    }, []);

    const unselect = useCallback(() => {
        setSelectedCell(undefined);
    }, []);

    // on ESC key press
    useEffect(() => {
        const escFunction = (event: any) => {
            if (event.keyCode === 27) {
                unselect();
            }
        };
        document.addEventListener("keydown", escFunction, false);
        return () => {
            document.removeEventListener("keydown", escFunction, false);
        };
    }, [unselect]);

    const onFilterUpdate = useCallback((updatedFilterValues?: FilterValues<any>) => {
        setFilterValues?.({ ...updatedFilterValues, ...forceFilter } as FilterValues<any>);
    }, [forceFilter]);

    const contextValue = useMemo(() => ({
        setPopupCell: setPopupCell as ((cell?: SelectedCellProps<M>) => void),
        select,
        onValueChange,
        size: size ?? "m",
        selectedCell
    }), [setPopupCell, select, onValueChange, size, selectedCell]);

    return (
        <SelectableTableContext.Provider
            value={contextValue}>
            <div className="h-full w-full flex flex-col bg-white dark:bg-surface-950"
                 ref={ref}>

                <VirtualTable
                    data={data}
                    columns={columns}
                    cellRenderer={cellRenderer}
                    onRowClick={inlineEditing ? undefined : (onEntityClick ? onRowClick : undefined)}
                    onEndReached={loadNextPage}
                    onResetPagination={resetPagination}
                    error={dataLoadingError}
                    onColumnResize={onColumnResize}
                    rowHeight={getRowHeight(size)}
                    loading={dataLoading}
                    filter={filterValues}
                    onFilterUpdate={setFilterValues ? onFilterUpdate : undefined}
                    sortBy={sortBy}
                    onSortByUpdate={setSortBy as ((sortBy?: [string, "asc" | "desc"]) => void)}
                    hoverRow={hoverRow}
                    initialScroll={initialScroll}
                    onScroll={onScroll}
                    checkFilterCombination={checkFilterCombination}
                    createFilterField={filterable ? createFilterField : undefined}
                    rowClassName={useCallback((entity: Entity<M>) => {
                        return highlightedRow?.(entity) ? "bg-surface-100 bg-opacity-75 dark:bg-surface-800 dark:bg-opacity-75" : "";
                    }, [highlightedRow])}
                    className="flex-grow"
                    emptyComponent={emptyComponent}
                    endAdornment={endAdornment}
                    AddColumnComponent={AddColumnComponent}
                />

            </div>
        </SelectableTableContext.Provider>
    );

<<<<<<< HEAD
};
=======
        const resetPagination = useCallback(() => {
            setItemCount?.(pageSize);
        }, [pageSize]);

        const onRowClick = useCallback(({ rowData }: {
            rowData: Entity<M>
        }) => {
            if (inlineEditing)
                return;
            return onEntityClick && onEntityClick(rowData);
        }, [onEntityClick, inlineEditing]);

        useOutsideAlerter(ref,
            () => {
                if (selectedCell) {
                    unselect();
                }
            },
            Boolean(selectedCell));

        // on ESC key press
        useEffect(() => {
            const escFunction = (event: any) => {
                if (event.keyCode === 27) {
                    unselect();
                }
            };
            document.addEventListener("keydown", escFunction, false);
            return () => {
                document.removeEventListener("keydown", escFunction, false);
            };
        });

        const select = useCallback((cell?: SelectedCellProps<M>) => {
            setSelectedCell(cell);
        }, []);

        const unselect = useCallback(() => {
            setSelectedCell(undefined);
        }, []);

        const onFilterUpdate = useCallback((updatedFilterValues?: FilterValues<any>) => {
            setFilterValues?.({ ...updatedFilterValues, ...forceFilter } as FilterValues<any>);
        }, [forceFilter]);

        return (
            <SelectableTableContext.Provider
                value={{
                    setPopupCell: setPopupCell as ((cell?: SelectedCellProps<M>) => void),
                    select,
                    onValueChange,
                    size: size ?? "m",
                    selectedCell,
                }}
            >
                <div className="h-full w-full flex flex-col bg-white dark:bg-surface-950"
                     ref={ref}>

                    <VirtualTable
                        data={data}
                        columns={columns}
                        cellRenderer={cellRenderer}
                        onRowClick={inlineEditing ? undefined : (onEntityClick ? onRowClick : undefined)}
                        onEndReached={loadNextPage}
                        onResetPagination={resetPagination}
                        error={dataLoadingError}
                        onColumnResize={onColumnResize}
                        rowHeight={getRowHeight(size)}
                        loading={dataLoading}
                        filter={filterValues}
                        onFilterUpdate={setFilterValues ? onFilterUpdate : undefined}
                        sortBy={sortBy}
                        onSortByUpdate={setSortBy as ((sortBy?: [string, "asc" | "desc"]) => void)}
                        hoverRow={hoverRow}
                        initialScroll={initialScroll}
                        onScroll={onScroll}
                        checkFilterCombination={checkFilterCombination}
                        createFilterField={filterable ? createFilterField : undefined}
                        rowClassName={useCallback((entity: Entity<M>) => {
                            return highlightedRow?.(entity) ? "bg-surface-100/75 dark:bg-surface-800/75" : "";
                        }, [highlightedRow])}
                        className="grow"
                        emptyComponent={emptyComponent}
                        endAdornment={endAdornment}
                        AddColumnComponent={AddColumnComponent}
                    />

                </div>
            </SelectableTableContext.Provider>
        );

    },
    () => false,
    // equal
);
>>>>>>> 4ef7cb25

function createFilterField({
                               id,
                               filterValue,
                               setFilterValue,
                               column,
                               hidden,
                               setHidden
                           }: FilterFormFieldProps<{
    resolvedProperty: ResolvedProperty,
    disabled: boolean,
}>): React.ReactNode {

    if (!column.custom) {
        return null;
    }

    const { resolvedProperty } = column.custom;

    const isArray = resolvedProperty?.type === "array";
    const baseProperty: ResolvedProperty = isArray ? resolvedProperty.of : resolvedProperty;
    if (!baseProperty) {
        return null;
    }
    if (baseProperty.type === "reference") {
        return <ReferenceFilterField value={filterValue}
                                     setValue={setFilterValue}
                                     name={id as string}
                                     isArray={isArray}
                                     path={baseProperty.path}
                                     title={resolvedProperty?.name}
                                     includeId={baseProperty.includeId}
                                     previewProperties={baseProperty?.previewProperties}
                                     hidden={hidden}
                                     setHidden={setHidden}/>;
    } else if (baseProperty.type === "number" || baseProperty.type === "string") {
        const name = baseProperty.name;
        const enumValues = baseProperty.enumValues ? enumToObjectEntries(baseProperty.enumValues) : undefined;
        return <StringNumberFilterField value={filterValue}
                                        setValue={setFilterValue}
                                        name={id as string}
                                        type={baseProperty.type}
                                        isArray={isArray}
                                        enumValues={enumValues}
                                        title={name}/>;
    } else if (baseProperty.type === "boolean") {
        const name = baseProperty.name;
        return <BooleanFilterField value={filterValue}
                                   setValue={setFilterValue}
                                   name={id as string}
                                   title={name}/>;

    } else if (baseProperty.type === "date") {
        const title = baseProperty.name;
        return <DateTimeFilterField value={filterValue}
                                    setValue={setFilterValue}
                                    name={id as string}
                                    mode={baseProperty.mode}
                                    isArray={isArray}
                                    title={title}/>;
    }

    return (
        <div>{`Currently the filter field ${resolvedProperty.type} is not supported`}</div>
    );
}

function filterableProperty(property: ResolvedProperty, partOfArray = false): boolean {
    if (partOfArray) {
        return ["string", "number", "date", "reference"].includes(property.type);
    }
    if (property.type === "array") {
        if (property.of)
            return filterableProperty(property.of, true);
        else
            return false;
    }
    return ["string", "number", "boolean", "date", "reference", "array"].includes(property.type);
}<|MERGE_RESOLUTION|>--- conflicted
+++ resolved
@@ -247,9 +247,9 @@
                     checkFilterCombination={checkFilterCombination}
                     createFilterField={filterable ? createFilterField : undefined}
                     rowClassName={useCallback((entity: Entity<M>) => {
-                        return highlightedRow?.(entity) ? "bg-surface-100 bg-opacity-75 dark:bg-surface-800 dark:bg-opacity-75" : "";
+                        return highlightedRow?.(entity) ? "bg-surface-100/75 dark:bg-surface-800/75" : "";
                     }, [highlightedRow])}
-                    className="flex-grow"
+                    className="grow"
                     emptyComponent={emptyComponent}
                     endAdornment={endAdornment}
                     AddColumnComponent={AddColumnComponent}
@@ -259,105 +259,7 @@
         </SelectableTableContext.Provider>
     );
 
-<<<<<<< HEAD
 };
-=======
-        const resetPagination = useCallback(() => {
-            setItemCount?.(pageSize);
-        }, [pageSize]);
-
-        const onRowClick = useCallback(({ rowData }: {
-            rowData: Entity<M>
-        }) => {
-            if (inlineEditing)
-                return;
-            return onEntityClick && onEntityClick(rowData);
-        }, [onEntityClick, inlineEditing]);
-
-        useOutsideAlerter(ref,
-            () => {
-                if (selectedCell) {
-                    unselect();
-                }
-            },
-            Boolean(selectedCell));
-
-        // on ESC key press
-        useEffect(() => {
-            const escFunction = (event: any) => {
-                if (event.keyCode === 27) {
-                    unselect();
-                }
-            };
-            document.addEventListener("keydown", escFunction, false);
-            return () => {
-                document.removeEventListener("keydown", escFunction, false);
-            };
-        });
-
-        const select = useCallback((cell?: SelectedCellProps<M>) => {
-            setSelectedCell(cell);
-        }, []);
-
-        const unselect = useCallback(() => {
-            setSelectedCell(undefined);
-        }, []);
-
-        const onFilterUpdate = useCallback((updatedFilterValues?: FilterValues<any>) => {
-            setFilterValues?.({ ...updatedFilterValues, ...forceFilter } as FilterValues<any>);
-        }, [forceFilter]);
-
-        return (
-            <SelectableTableContext.Provider
-                value={{
-                    setPopupCell: setPopupCell as ((cell?: SelectedCellProps<M>) => void),
-                    select,
-                    onValueChange,
-                    size: size ?? "m",
-                    selectedCell,
-                }}
-            >
-                <div className="h-full w-full flex flex-col bg-white dark:bg-surface-950"
-                     ref={ref}>
-
-                    <VirtualTable
-                        data={data}
-                        columns={columns}
-                        cellRenderer={cellRenderer}
-                        onRowClick={inlineEditing ? undefined : (onEntityClick ? onRowClick : undefined)}
-                        onEndReached={loadNextPage}
-                        onResetPagination={resetPagination}
-                        error={dataLoadingError}
-                        onColumnResize={onColumnResize}
-                        rowHeight={getRowHeight(size)}
-                        loading={dataLoading}
-                        filter={filterValues}
-                        onFilterUpdate={setFilterValues ? onFilterUpdate : undefined}
-                        sortBy={sortBy}
-                        onSortByUpdate={setSortBy as ((sortBy?: [string, "asc" | "desc"]) => void)}
-                        hoverRow={hoverRow}
-                        initialScroll={initialScroll}
-                        onScroll={onScroll}
-                        checkFilterCombination={checkFilterCombination}
-                        createFilterField={filterable ? createFilterField : undefined}
-                        rowClassName={useCallback((entity: Entity<M>) => {
-                            return highlightedRow?.(entity) ? "bg-surface-100/75 dark:bg-surface-800/75" : "";
-                        }, [highlightedRow])}
-                        className="grow"
-                        emptyComponent={emptyComponent}
-                        endAdornment={endAdornment}
-                        AddColumnComponent={AddColumnComponent}
-                    />
-
-                </div>
-            </SelectableTableContext.Provider>
-        );
-
-    },
-    () => false,
-    // equal
-);
->>>>>>> 4ef7cb25
 
 function createFilterField({
                                id,

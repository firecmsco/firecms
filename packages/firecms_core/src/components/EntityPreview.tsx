--- conflicted
+++ resolved
@@ -1,5 +1,5 @@
 import * as React from "react";
-import { useMemo } from "react";
+import { useEffect, useMemo } from "react";
 
 import { Entity, EntityCollection, PreviewSize, Property } from "@firecms/types";
 
@@ -9,6 +9,7 @@
 import {
     useAuthController,
     useCustomizationController,
+    useDataSource,
     useNavigationController,
     useSideEntityController
 } from "../hooks";
@@ -49,7 +50,6 @@
  * This component contains the main logic and content for displaying an entity preview,
  * without any container wrapper. Used internally by EntityPreview.
  */
-<<<<<<< HEAD
 export function EntityPreviewData({
                                       actions,
                                       collection: collectionProp,
@@ -62,22 +62,6 @@
                                       includeImage = true,
                                       entity
                                   }: EntityPreviewDataProps) {
-=======
-export function EntityPreview({
-                                  actions,
-                                  disabled,
-                                  hover,
-                                  collection: collectionProp,
-                                  previewKeys,
-                                  onClick,
-                                  size = "medium",
-                                  includeId = true,
-                                  includeTitle = true,
-                                  includeEntityLink = true,
-                                  includeImage = true,
-                                  entity,
-                              }: EntityPreviewProps) {
->>>>>>> 4a7e7c6f
 
     const authController = useAuthController();
     const analyticsController = useAnalyticsController();
@@ -211,6 +195,83 @@
             {actions && <div className="flex-shrink-0">{actions}</div>}
         </>
     );
+}
+
+export function EntityPreviewWithId({
+                                        entityId,
+                                        path,
+                                        ...props
+                                    }: Omit<EntityPreviewProps, "entity"> & {
+    entityId: string | number;
+    path: string;
+    databaseId?: string;
+}) {
+
+    const [entity, setEntity] = React.useState<Entity | undefined>();
+    const [dataLoading, setDataLoading] = React.useState(false);
+    const dataSource = useDataSource();
+
+    useEffect(() => {
+        let isMounted = true;
+        if (!entityId || !path) {
+            setEntity(undefined);
+            return;
+        }
+        const fetchEntity = async () => {
+            setDataLoading(true);
+            try {
+                const fetchedEntity = await dataSource.fetchEntity({
+                    path,
+                    entityId,
+                    databaseId: props.databaseId
+                });
+                if (isMounted) {
+                    setEntity(fetchedEntity);
+                }
+            } catch (error) {
+                console.error("Error fetching entity:", error);
+                if (isMounted) {
+                    setEntity(undefined);
+                }
+            } finally {
+                if (isMounted) {
+                    setDataLoading(false);
+                }
+            }
+        }
+
+        fetchEntity();
+
+        return () => {
+            isMounted = false;
+        }
+    }, [entityId, path]);
+
+    if (dataLoading && !entity) {
+        return (
+            <EntityPreviewContainer
+                hover={props.hover}
+                size={props.size}>
+                <Skeleton/>
+            </EntityPreviewContainer>
+        );
+    }
+
+    if (!entity) {
+        return (
+            <EntityPreviewContainer
+                hover={props.hover}
+                size={props.size}>
+                <div className={"text-text-secondary dark:text-text-secondary-dark"}>
+                    Entity not found
+                </div>
+            </EntityPreviewContainer>
+        );
+    }
+
+    return <EntityPreviewData
+        {...props}
+        entity={entity}/>;
 }
 
 /**

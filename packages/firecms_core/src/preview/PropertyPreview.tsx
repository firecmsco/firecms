import React, { createElement } from "react";
import { deepEqual as equal } from "fast-equals"

import {
    ArrayProperty,
    EntityReference,
    EntityRelation,
    MapProperty,
    NumberProperty,
    Property,
    PropertyPreviewProps,
    StringProperty
} from "@firecms/types";

import { useAuthController, useCustomizationController } from "../hooks";
import { EmptyValue } from "./components/EmptyValue";
import { UrlComponentPreview } from "./components/UrlComponentPreview";
import { StorageThumbnail } from "./components/StorageThumbnail";
import { Markdown } from "@firecms/ui";
import { StringPropertyPreview } from "./property_previews/StringPropertyPreview";
import { ArrayPropertyPreview } from "./property_previews/ArrayPropertyPreview";
import { ArrayOfReferencesPreview } from "./property_previews/ArrayOfReferencesPreview";
import { ArrayOfStorageComponentsPreview } from "./property_previews/ArrayOfStorageComponentsPreview";
import { ArrayPropertyEnumPreview } from "./property_previews/ArrayPropertyEnumPreview";
import { ArrayOfStringsPreview } from "./property_previews/ArrayOfStringsPreview";
import { ArrayOneOfPreview } from "./property_previews/ArrayOneOfPreview";
import { MapPropertyPreview } from "./property_previews/MapPropertyPreview";
import { ReferencePreview } from "./components/ReferencePreview";
import { DatePreview } from "./components/DatePreview";
import { BooleanPreview } from "./components/BooleanPreview";
import { NumberPropertyPreview } from "./property_previews/NumberPropertyPreview";
import { ErrorView } from "../components";
<<<<<<< HEAD
import { RelationPreview } from "./components/RelationPreview";
import { resolveProperty } from "@firecms/common";
=======
import { UserPreview } from "./components/UserPreview";
>>>>>>> 4a7e7c6f

/**
 * @group Preview components
 */
export const PropertyPreview = React.memo(function PropertyPreview<P extends Property>(props: PropertyPreviewProps<P>) {

    const authController = useAuthController();
    const customizationController = useCustomizationController();

    let content: React.ReactNode | any;
    const {
        property: inputProperty,
        propertyKey,
        value,
        size,
        height,
        width,
        interactive
    } = props;

    const property = resolveProperty({
        propertyKey,
        property: inputProperty,
        propertyConfigs: customizationController.propertyConfigs,
        authController
    });

    if (property === null) {
        content = <EmptyValue/>;
    } else if (property.Preview) {
        content = createElement(property.Preview,
            {
                propertyKey,
                value,
                property,
                size,
                height,
                width,
                // entity,
                customProps: property.customProps
            });
    } else if (value === undefined || value === null) {
        content = <EmptyValue/>;
    } else if (property.type === "string") {
        const stringProperty = property as StringProperty;
        if (typeof value === "string") {
            if (stringProperty.storage) {
                const filePath = stringProperty.storage.previewUrl ? stringProperty.storage.previewUrl(value) : value;
                content = <StorageThumbnail
                    interactive={interactive}
                    storeUrl={property.storage?.storeUrl ?? false}
                    size={props.size}
                    storagePathOrDownloadUrl={filePath}/>;
            } else if (stringProperty.url) {
                if (typeof stringProperty.url === "boolean")
                    content =
                        <UrlComponentPreview size={props.size}
                                             url={value}/>;
                else if (typeof stringProperty.url === "string")
                    content =
                        <UrlComponentPreview size={props.size}
                                             url={value}
                                             interactive={interactive}
                                             previewType={stringProperty.url}/>;
            } else if (stringProperty.markdown) {
                content = <Markdown source={value} size={"small"}/>;
            } else if (stringProperty.userSelect) {
                content = <UserPreview
                    value={value}
                    property={stringProperty}
                    propertyKey={propertyKey}
                    size={props.size}
                />;
            } else if (stringProperty.reference) {
                if (typeof stringProperty.reference.path === "string") {
                    content = <ReferencePreview
                        disabled={!stringProperty.reference.path}
                        previewProperties={stringProperty.reference.previewProperties}
                        includeId={stringProperty.reference.includeId}
                        includeEntityLink={stringProperty.reference.includeEntityLink}
                        size={props.size}
                        reference={new EntityReference(value, stringProperty.reference.path)}
                    />;
                } else {
                    content = <EmptyValue/>;
                }

            } else {
                content = <StringPropertyPreview {...props}
                                                 property={stringProperty}
                                                 value={value}/>;
            }
        } else {
            content = buildWrongValueType(propertyKey, property.type, value);
        }
    } else if (property.type === "array") {
        if (Array.isArray(value)) {
            const arrayProperty = property as ArrayProperty;
            if (!arrayProperty.of && !arrayProperty.oneOf) {
                throw Error(`You need to specify an 'of' or 'oneOf' prop (or specify a custom field) in your array property ${propertyKey}`);
            }

            if (arrayProperty.of) {
                if (Array.isArray(arrayProperty.of)) {
                    content = <ArrayPropertyPreview {...props}
                                                    value={value}
                                                    property={arrayProperty}/>;
                } else if (arrayProperty.of.type === "reference") {
                    content = <ArrayOfReferencesPreview {...props}
                                                        value={value}
                                                        property={property}/>;
                } else if (arrayProperty.of.type === "string") {
                    if (arrayProperty.of.enum) {
                        content = <ArrayPropertyEnumPreview
                            {...props}
                            value={value}
                            property={property}/>;
                    } else if (arrayProperty.of.storage) {
                        content = <ArrayOfStorageComponentsPreview
                            {...props}
                            value={value}
                            property={property as ArrayProperty}/>;
                    } else {
                        content = <ArrayOfStringsPreview
                            {...props}
                            property={property as ArrayProperty}
                            value={value as string[]}/>;
                    }
                } else if (arrayProperty.of.type === "number" && arrayProperty.of.enum) {
                    content = <ArrayPropertyEnumPreview
                        {...props}
                        value={value as number[]}
                        property={property as ArrayProperty}/>;
                } else {
                    content = <ArrayPropertyPreview {...props}
                                                    value={value}
                                                    property={property as ArrayProperty}/>;
                }
            } else if (arrayProperty.oneOf) {
                content = <ArrayOneOfPreview {...props}
                                             value={value}
                                             property={property as ArrayProperty}/>;
            }
        } else {
            content = buildWrongValueType(propertyKey, property.type, value);
        }
    } else if (property.type === "map") {
        if (typeof value === "object") {
            content =
                <MapPropertyPreview {...props}
                                    value={value}
                                    property={property as MapProperty}/>;
        } else {
            content = buildWrongValueType(propertyKey, property.type, value);
        }
    } else if (property.type === "date") {
        if (value instanceof Date) {
            content = <DatePreview date={value}/>;
        } else {
            content = buildWrongValueType(propertyKey, property.type, value);
        }
    } else if (property.type === "reference") {
        if (typeof property.path === "string") {
            if (typeof value === "object" && "isEntityReference" in value && value.isEntityReference()) {
                content = <ReferencePreview
                    disabled={!property.path}
                    previewProperties={property.previewProperties}
                    includeId={property.includeId}
                    includeEntityLink={property.includeEntityLink}
                    size={props.size}
                    reference={value as EntityReference}
                />;
            } else {
                content = buildWrongValueType(propertyKey, property.type, value);
            }
        } else {
            content = <EmptyValue/>;
        }

    } else if (property.type === "relation") {
        if (!value) {
            content = <EmptyValue/>;
        }
        if (typeof value === "object" && "isEntityRelation" in value && value.isEntityRelation()) {
            content = <RelationPreview
                disabled={!property.relation}
                previewProperties={property.previewProperties}
                includeId={property.includeId}
                includeEntityLink={property.includeEntityLink}
                size={props.size}
                relation={value as EntityRelation}
            />;
        } else {
            content = buildWrongValueType(propertyKey, property.type, value);
        }

    } else if (property.type === "boolean") {
        if (typeof value === "boolean") {
            content = <BooleanPreview value={value} size={size} property={property}/>;
        } else {
            content = buildWrongValueType(propertyKey, property.type, value);
        }
    } else if (property.type === "number") {
        if (typeof value === "number") {
            content = <NumberPropertyPreview {...props}
                                             value={value}
                                             property={property as NumberProperty}/>;
        } else {
            content = buildWrongValueType(propertyKey, property.type, value);
        }
    } else {
        content = JSON.stringify(value);
    }

    return content === undefined || content === null || (Array.isArray(content) && content.length === 0)
        ? <EmptyValue/>
        : content;
}, equal);

function buildWrongValueType(name: string | undefined, type: string, value: any) {
    console.warn(`Unexpected value for property ${name}, of type ${type}`, value);
    return (
        <ErrorView title={"Unexpected value"}
                   error={`${JSON.stringify(value)}`}/>
    );
}<|MERGE_RESOLUTION|>--- conflicted
+++ resolved
@@ -12,6 +12,7 @@
     StringProperty
 } from "@firecms/types";
 
+import { resolveProperty } from "@firecms/common";
 import { useAuthController, useCustomizationController } from "../hooks";
 import { EmptyValue } from "./components/EmptyValue";
 import { UrlComponentPreview } from "./components/UrlComponentPreview";
@@ -30,12 +31,8 @@
 import { BooleanPreview } from "./components/BooleanPreview";
 import { NumberPropertyPreview } from "./property_previews/NumberPropertyPreview";
 import { ErrorView } from "../components";
-<<<<<<< HEAD
 import { RelationPreview } from "./components/RelationPreview";
-import { resolveProperty } from "@firecms/common";
-=======
 import { UserPreview } from "./components/UserPreview";
->>>>>>> 4a7e7c6f
 
 /**
  * @group Preview components

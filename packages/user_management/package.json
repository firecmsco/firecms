--- conflicted
+++ resolved
@@ -1,11 +1,7 @@
 {
   "name": "@firecms/user_management",
   "type": "module",
-<<<<<<< HEAD
-  "version": "3.0.0-tw4.2",
-=======
   "version": "3.0.0",
->>>>>>> 1e9a833e
   "publishConfig": {
     "access": "public"
   },
@@ -33,15 +29,9 @@
   "types": "./dist/index.d.ts",
   "source": "src/index.ts",
   "dependencies": {
-<<<<<<< HEAD
-    "@firecms/core": "^3.0.0-tw4.2",
-    "@firecms/formex": "^3.0.0-tw4.2",
-    "@firecms/ui": "^3.0.0-tw4.2",
-=======
     "@firecms/core": "^3.0.0",
     "@firecms/formex": "^3.0.0",
     "@firecms/ui": "^3.0.0",
->>>>>>> 1e9a833e
     "date-fns": "^3.6.0"
   },
   "peerDependencies": {

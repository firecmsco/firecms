{
  "name": "example-client-project",
  "private": true,
  "version": "0.0.0",
  "type": "module",
  "scripts": {
    "dev": "vite --port 4174",
    "build": "tsc && vite build",
    "preview": "yarn run build && vite preview --port 4174"
  },
  "dependencies": {
<<<<<<< HEAD
    "firecms": "workspace:lib",
    "@emotion/react": "^11.10.5",
    "@emotion/styled": "^11.10.5",
    "@mui/icons-material": "^5.10.16",
    "@mui/lab": "^5.0.0-alpha.111",
    "@mui/material": "^5.10.17",
=======
    "@emotion/react": "^11.10.6",
    "@emotion/styled": "^11.10.6",
    "@mui/icons-material": "^5.11.11",
    "@mui/lab": "^5.0.0-alpha.121",
    "@mui/material": "^5.11.11",
    "firecms": "workspace:lib",
>>>>>>> 29f76fc8
    "react": "^18.2.0",
    "react-dom": "^18.2.0"
  },
  "devDependencies": {
    "@module-federation/vite": "^0.2.6",
    "@softarc/native-federation": "^1.1.1",
    "@softarc/native-federation-esbuild": "^1.1.1",
    "@types/react": "^18.0.28",
    "@types/react-dom": "^18.0.11",
    "@vitejs/plugin-react": "^3.1.0",
    "typescript": "^4.9.5",
    "vite": "^4.1.4"
  }
}<|MERGE_RESOLUTION|>--- conflicted
+++ resolved
@@ -9,21 +9,12 @@
     "preview": "yarn run build && vite preview --port 4174"
   },
   "dependencies": {
-<<<<<<< HEAD
-    "firecms": "workspace:lib",
-    "@emotion/react": "^11.10.5",
-    "@emotion/styled": "^11.10.5",
-    "@mui/icons-material": "^5.10.16",
-    "@mui/lab": "^5.0.0-alpha.111",
-    "@mui/material": "^5.10.17",
-=======
     "@emotion/react": "^11.10.6",
     "@emotion/styled": "^11.10.6",
     "@mui/icons-material": "^5.11.11",
     "@mui/lab": "^5.0.0-alpha.121",
     "@mui/material": "^5.11.11",
     "firecms": "workspace:lib",
->>>>>>> 29f76fc8
     "react": "^18.2.0",
     "react-dom": "^18.2.0"
   },

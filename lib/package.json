--- conflicted
+++ resolved
@@ -1,10 +1,6 @@
 {
     "name": "firecms",
-<<<<<<< HEAD
-    "version": "2.0.0-beta.1",
-=======
     "version": "2.0.0-beta.3-pre.2",
->>>>>>> 29f76fc8
     "description": "Awesome Firebase/Firestore-based headless open-source CMS",
     "funding": {
         "url": "https://github.com/sponsors/Camberi"

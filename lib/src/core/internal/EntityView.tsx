--- conflicted
+++ resolved
@@ -1,33 +1,15 @@
 import React, { useCallback, useEffect, useRef, useState } from "react";
 import equal from "react-fast-compare";
-<<<<<<< HEAD
 import { CircularProgress, Divider, IconButton, Tab, Tabs, useTheme } from "@mui/material";
 import CloseIcon from "@mui/icons-material/Close";
-import {
-    Entity,
-    EntityCollection,
-    EntityStatus,
-    EntityValues,
-    FireCMSPlugin,
-    FormContext,
-    ResolvedEntityCollection,
+import { Entity, EntityCollection, EntityStatus, EntityValues, FireCMSPlugin, FormContext,
     User
 } from "../../types";
 import { CircularProgressCenter, EntityCollectionView, EntityPreview, ErrorBoundary } from "../components";
-import { canEditEntity, fullPathToCollectionSegments, removeInitialAndTrailingSlashes } from "../util";
-=======
-import { Box, CircularProgress, Divider, IconButton, Tab, Tabs, Typography, useTheme } from "@mui/material";
-import CloseIcon from "@mui/icons-material/Close";
-import { Entity, EntityCollection, EntityStatus, EntityValues, FireCMSPlugin, FormContext, User } from "../../types";
-import { CircularProgressCenter, EntityCollectionView, EntityPreview, ErrorBoundary } from "../components";
-import {
-    canEditEntity,
-    fullPathToCollectionSegments,
-    removeInitialAndTrailingSlashes,
+import { canEditEntity, fullPathToCollectionSegments, removeInitialAndTrailingSlashes ,
     resolveDefaultSelectedView,
     useDebounce
 } from "../util";
->>>>>>> bee26116
 
 import { ADDITIONAL_TAB_WIDTH, CONTAINER_FULL_WIDTH, FORM_CONTAINER_WIDTH } from "./common";
 import {
@@ -42,12 +24,8 @@
 import { EntityForm } from "../../form";
 import { useSideDialogContext } from "../SideDialogs";
 import { useLargeSideLayout } from "./useLargeSideLayout";
-<<<<<<< HEAD
 import TTypography from "../../migrated/TTypography";
-=======
 import { EntityFormSaveParams } from "../../form/EntityForm";
-import { setIn } from "formik";
->>>>>>> bee26116
 
 export interface EntityViewProps<M extends Record<string, any>> {
     path: string;
@@ -506,15 +484,8 @@
 
                 <div className={"flex-grow"}/>
 
-<<<<<<< HEAD
-                {loading && <div
+                {globalLoading && <div
                     className="self-center">
-=======
-                {globalLoading && <Box
-                    sx={{
-                        alignSelf: "center"
-                    }}>
->>>>>>> bee26116
                     <CircularProgress size={16} thickness={8}/>
                 </div>}
 

--- conflicted
+++ resolved
@@ -1,12 +1,6 @@
 import React, { useCallback, useEffect, useRef, useState } from "react";
-<<<<<<< HEAD
 import clsx from "clsx";
-
-import equal from "react-fast-compare";
 import { CircularProgress, Divider, Tab, Tabs, useTheme } from "@mui/material";
-=======
-import { Box, CircularProgress, Divider, IconButton, Tab, Tabs, Typography, useTheme } from "@mui/material";
->>>>>>> 61e8a8c6
 import CloseIcon from "@mui/icons-material/Close";
 import { Entity, EntityCollection, EntityStatus, EntityValues, FireCMSPlugin, FormContext, User } from "../../types";
 import { CircularProgressCenter, EntityCollectionView, EntityPreview, ErrorBoundary } from "../components";
@@ -31,13 +25,10 @@
 import { useSideDialogContext } from "../SideDialogs";
 import { Typography } from "../../components/Typography";
 import { EntityFormSaveParams } from "../../form/EntityForm";
-<<<<<<< HEAD
 import { ADDITIONAL_TAB_WIDTH, CONTAINER_FULL_WIDTH, FORM_CONTAINER_WIDTH } from "./common";
 import { IconButton } from "../../components";
 import { useLargeLayout } from "../../hooks/useLargeLayout";
 import { defaultBorderMixin } from "../../styles";
-=======
->>>>>>> 61e8a8c6
 
 export interface EntityViewProps<M extends Record<string, any>> {
     path: string;
@@ -90,60 +81,9 @@
             });
     }, false, 2000);
 
-<<<<<<< HEAD
-        const [saving, setSaving] = useState(false);
-        /**
-         * These are the values that are being saved. They are debounced.
-         * We use this only when autoSave is enabled.
-         */
-        const [valuesToBeSaved, setValuesToBeSaved] = useState<EntityValues<M> | undefined>(undefined);
-        useDebounce(valuesToBeSaved, () => {
-            if (valuesToBeSaved)
-                saveEntity({
-                    values: valuesToBeSaved,
-                    closeAfterSave: false
-                });
-        }, false, 2000);
-
-        const theme = useTheme();
-        const largeLayout = useLargeLayout();
-        const largeLayoutTabSelected = useRef(!largeLayout);
-
-        const resolvedFormWidth: string = typeof formWidth === "number" ? `${formWidth}px` : formWidth ?? FORM_CONTAINER_WIDTH;
-
-        const dataSource = useDataSource();
-        const sideDialogContext = useSideDialogContext();
-        const sideEntityController = useSideEntityController();
-        const snackbarController = useSnackbarController();
-        const context = useFireCMSContext();
-        const authController = useAuthController<UserType>();
-
-        const [formContext, setFormContext] = useState<FormContext<M> | undefined>(undefined);
-
-        const [status, setStatus] = useState<EntityStatus>(copy ? "copy" : (entityId ? "existing" : "new"));
-
-        const modifiedValuesRef = useRef<EntityValues<M> | undefined>(undefined);
-        const modifiedValues = modifiedValuesRef.current;
-
-        const subcollections = (collection.subcollections ?? []).filter(c => !c.hideFromNavigation);
-        const subcollectionsCount = subcollections?.length ?? 0;
-        const customViews = collection.views;
-        const customViewsCount = customViews?.length ?? 0;
-        const autoSave = collection.formAutoSave && !collection.customId;
-
-        const getTabPositionFromPath = useCallback((subPath: string): number => {
-            if (customViews) {
-                const index = customViews
-                    .map((c) => c.path)
-                    .findIndex((p) => p === subPath);
-                if (index !== -1)
-                    return index;
-            }
-=======
     const theme = useTheme();
-    const largeLayout = useLargeSideLayout();
+    const largeLayout = useLargeLayout();
     const largeLayoutTabSelected = useRef(!largeLayout);
->>>>>>> 61e8a8c6
 
     const resolvedFormWidth: string = typeof formWidth === "number" ? `${formWidth}px` : formWidth ?? FORM_CONTAINER_WIDTH;
 
@@ -315,23 +255,6 @@
 
     const onSaveFailure = useCallback((e: Error) => {
 
-<<<<<<< HEAD
-            console.error("Error saving entity", path, entityId);
-            console.error(e);
-        }, [entityId, path, snackbarController]);
-
-        function saveEntity({
-                                values,
-                                previousValues,
-                                closeAfterSave
-                            }: {
-            values: M,
-            previousValues?: M,
-            closeAfterSave: boolean,
-        }) {
-            setSaving(true);
-            saveEntityWithCallbacks({
-=======
         setSaving(false);
         snackbarController.open({
             type: "error",
@@ -342,7 +265,14 @@
         console.error(e);
     }, [entityId, path, snackbarController]);
 
-    const saveEntity = ({ values, previousValues, closeAfterSave, entityId, collection, path }: {
+    const saveEntity = ({
+                            values,
+                            previousValues,
+                            closeAfterSave,
+                            entityId,
+                            collection,
+                            path
+                        }: {
         collection: EntityCollection<M>,
         path: string,
         entityId: string | undefined,
@@ -384,7 +314,6 @@
         } else {
             saveEntity({
                 collection,
->>>>>>> 61e8a8c6
                 path,
                 entityId,
                 values,
@@ -401,101 +330,16 @@
             if (customView.builder) {
                 console.warn("customView.builder is deprecated, use customView.Builder instead", customView);
             }
-<<<<<<< HEAD
-        };
-
-        const customViewsView: React.ReactNode[] | undefined = customViews && customViews.map(
-            (customView, colIndex) => {
-                if (tabsPosition !== colIndex)
-                    return null;
-                if (customView.builder) {
-                    console.warn("customView.builder is deprecated, use customView.Builder instead", customView);
-                }
-                const Builder = customView.Builder ?? customView.builder;
-                if (!Builder) {
-                    console.error("customView.Builder is not defined");
-                    return null;
-                }
-                return <div
-                    className={clsx(defaultBorderMixin,
-                        `w-[${ADDITIONAL_TAB_WIDTH}] flex-grow h-full overflow-auto border-l xl:border-l-0 xl:w-[${CONTAINER_FULL_WIDTH}]`)}
-                    key={`custom_view_${customView.path}`}
-                    role="tabpanel">
-                    <ErrorBoundary>
-                        {formContext && <Builder
-                            collection={collection}
-                            entity={usedEntity}
-                            modifiedValues={modifiedValues ?? usedEntity?.values}
-                            formContext={formContext}
-                        />}
-                    </ErrorBoundary>
-                </div>;
-            }
-        ).filter(Boolean);
-
-        const globalLoading = (dataLoading && !usedEntity) ||
-            ((!usedEntity || readOnly === undefined) && (status === "existing" || status === "copy"));
-        const loading = globalLoading || saving;
-
-        const subCollectionsViews = subcollections && subcollections.map(
-            (subcollection, colIndex) => {
-                const fullPath = usedEntity ? `${path}/${usedEntity?.id}/${removeInitialAndTrailingSlashes(subcollection.alias ?? subcollection.path)}` : undefined;
-                if (tabsPosition !== colIndex + customViewsCount)
-                    return null;
-                return (
-                    <div
-                        className={`flex-grow h-full overflow-auto border-l border-opacity-50 border-l-0 w-[${CONTAINER_FULL_WIDTH}] xl:border-none xl:w-[${ADDITIONAL_TAB_WIDTH}] ${theme.breakpoints.down("lg") ? `` : ``}`}
-                        key={`subcol_${subcollection.alias ?? subcollection.path}`}
-                        role="tabpanel">
-
-                        {loading && <CircularProgressCenter/>}
-
-                        {!globalLoading &&
-                            (usedEntity && fullPath
-                                ? <EntityCollectionView
-                                    fullPath={fullPath}
-                                    isSubCollection={true}
-                                    {...subcollection}/>
-                                : <div
-                                    className="flex items-center justify-center w-full h-full p-3">
-                                    <Typography variant={"label"}>
-                                        You need to save your entity before
-                                        adding additional collections
-                                    </Typography>
-                                </div>)
-                        }
-
-                    </div>
-                );
-            }
-        ).filter(Boolean);
-
-        const getSelectedSubPath = useCallback((value: number) => {
-            if (value === -1) return undefined;
-
-            if (customViews && value < customViewsCount) {
-                return customViews[value].path;
-            }
-=======
             const Builder = customView.Builder ?? customView.builder;
             if (!Builder) {
                 console.error("customView.Builder is not defined");
                 return null;
             }
-            return <Box
-                sx={{
-                    width: ADDITIONAL_TAB_WIDTH,
-                    height: "100%",
-                    overflow: "auto",
-                    borderLeft: `1px solid ${theme.palette.divider}`,
-                    [theme.breakpoints.down("lg")]: {
-                        borderLeft: "inherit",
-                        width: CONTAINER_FULL_WIDTH
-                    }
-                }}
+            return <div
+                className={clsx(defaultBorderMixin,
+                    `w-[${ADDITIONAL_TAB_WIDTH}] flex-grow h-full overflow-auto border-l xl:border-l-0 xl:w-[${CONTAINER_FULL_WIDTH}]`)}
                 key={`custom_view_${customView.path}`}
-                role="tabpanel"
-                flexGrow={1}>
+                role="tabpanel">
                 <ErrorBoundary>
                     {formContext && <Builder
                         collection={collection}
@@ -504,7 +348,7 @@
                         formContext={formContext}
                     />}
                 </ErrorBoundary>
-            </Box>;
+            </div>;
         }
     ).filter(Boolean);
 
@@ -519,20 +363,10 @@
             if (tabsPositionRef.current !== colIndex + customViewsCount)
                 return null;
             return (
-                <Box
-                    sx={{
-                        width: ADDITIONAL_TAB_WIDTH,
-                        height: "100%",
-                        overflow: "auto",
-                        borderLeft: `1px solid ${theme.palette.divider}`,
-                        [theme.breakpoints.down("lg")]: {
-                            borderLeft: "inherit",
-                            width: CONTAINER_FULL_WIDTH
-                        }
-                    }}
+                <div
+                    className={`flex-grow h-full overflow-auto border-l border-opacity-50 border-l-0 w-[${CONTAINER_FULL_WIDTH}] xl:border-none xl:w-[${ADDITIONAL_TAB_WIDTH}] ${theme.breakpoints.down("lg") ? `` : ``}`}
                     key={`subcol_${subcollection.alias ?? subcollection.path}`}
-                    role="tabpanel"
-                    flexGrow={1}>
+                    role="tabpanel">
 
                     {loading && <CircularProgressCenter/>}
 
@@ -542,24 +376,16 @@
                                 fullPath={fullPath}
                                 isSubCollection={true}
                                 {...subcollection}/>
-                            : <Box
-                                sx={{
-                                    width: "100%",
-                                    height: "100%",
-                                    p: 3
-                                }}
-                                display={"flex"}
-                                alignItems={"center"}
-                                justifyContent={"center"}>
+                            : <div
+                                className="flex items-center justify-center w-full h-full p-3">
                                 <Typography variant={"label"}>
                                     You need to save your entity before
                                     adding additional collections
                                 </Typography>
-                            </Box>)
+                            </div>)
                     }
->>>>>>> 61e8a8c6
-
-                </Box>
+
+                </div>
             );
         }
     ).filter(Boolean);
@@ -660,10 +486,7 @@
     const subcollectionTabs = subcollections && subcollections.map(
         (subcollection) =>
             <Tab
-                sx={{
-                    fontSize: "0.875rem",
-                    minWidth: "140px"
-                }}
+                className="text-sm min-w-[140px]"
                 wrapped={true}
                 key={`entity_detail_collection_tab_${subcollection.name}`}
                 label={subcollection.name}/>
@@ -672,30 +495,18 @@
     const customViewTabs = customViews && customViews.map(
         (view) =>
             <Tab
-                sx={{
-                    fontSize: "0.875rem",
-                    minWidth: "140px"
-                }}
+                className="text-sm min-w-[140px]"
                 wrapped={true}
                 key={`entity_detail_custom_tab_${view.name}`}
                 label={view.name}/>
     );
 
     const header = (
-        <Box sx={{
-            paddingLeft: 2,
-            paddingRight: 2,
-            paddingTop: 1,
-            display: "flex",
-            alignItems: "end",
-            backgroundColor: theme.palette.mode === "light" ? theme.palette.background.default : theme.palette.background.paper
-        }}>
-
-            <Box
-                sx={{
-                    pb: 1,
-                    alignSelf: "center"
-                }}>
+        <div
+            className={`pl-2 pr-2 pt-1 flex items-end ${theme.palette.mode === "light" ? "bg-" + theme.palette.background.default : "bg-" + theme.palette.background.paper}`}>
+
+            <div
+                className="pb-1 self-center">
                 <IconButton onClick={() => {
                     onClose?.();
                     return sideDialogContext.close(false);
@@ -703,38 +514,14 @@
                             size="large">
                     <CloseIcon/>
                 </IconButton>
-            </Box>
-
-<<<<<<< HEAD
-        const form = (readOnly === undefined)
-            ? <></>
-            : (!readOnly
-                ? buildForm()
-                : (
-                    <EntityPreview
-                        entity={usedEntity as Entity<M>}
-                        path={path}
-                        collection={collection}/>
-                ));
-
-        const subcollectionTabs = subcollections && subcollections.map(
-            (subcollection) =>
-                <Tab
-                    className="text-sm min-w-[140px]"
-                    wrapped={true}
-                    key={`entity_detail_collection_tab_${subcollection.name}`}
-                    label={subcollection.name}/>
-        );
-=======
-            <Box flexGrow={1}/>
->>>>>>> 61e8a8c6
-
-            {globalLoading && <Box
-                sx={{
-                    alignSelf: "center"
-                }}>
+            </div>
+
+            <div className={"flex-grow"}/>
+
+            {globalLoading && <div
+                className="self-center">
                 <CircularProgress size={16} thickness={8}/>
-            </Box>}
+            </div>}
 
             <Tabs
                 value={tabsPositionRef.current + 1}
@@ -743,199 +530,70 @@
                 onChange={(ev, value) => {
                     onSideTabClick(value - 1);
                 }}
-                sx={{
-                    paddingLeft: theme.spacing(1),
-                    paddingRight: theme.spacing(1),
-                    paddingTop: theme.spacing(0)
-                }}
+                className="pl-4 pr-4 pt-0"
                 variant="scrollable"
                 scrollButtons="auto"
             >
                 <Tab
-<<<<<<< HEAD
-                    className="text-sm min-w-[140px]"
-                    wrapped={true}
-                    key={`entity_detail_custom_tab_${view.name}`}
-                    label={view.name}/>
-        );
-
-        const header = (
-            <div
-                className={`pl-2 pr-2 pt-1 flex items-end ${theme.palette.mode === "light" ? "bg-" + theme.palette.background.default : "bg-" + theme.palette.background.paper}`}>
-
-                <div
-                    className="pb-1 self-center">
-                    <IconButton onClick={() => {
-                        onClose?.();
-                        return sideDialogContext.close(false);
-                    }}
-                                size="large">
-                        <CloseIcon/>
-                    </IconButton>
-                </div>
-
-                <div className={"flex-grow"}/>
-
-                {globalLoading && <div
-                    className="self-center">
-                    <CircularProgress size={16} thickness={8}/>
-                </div>}
-
-                <Tabs
-                    value={tabsPosition + 1}
-                    indicatorColor="secondary"
-                    textColor="inherit"
-                    onChange={(ev, value) => {
-                        onSideTabClick(value - 1);
-                    }}
-                    className="pl-4 pr-4 pt-0"
-                    variant="scrollable"
-                    scrollButtons="auto"
-                >
-                    <Tab
-                        label={collection.singularName ?? collection.name}
-                        disabled={!hasAdditionalViews}
-                        onClick={() => {
-                            onSideTabClick(-1);
-                        }}
-                        className={`${
-                            !hasAdditionalViews ? "hidden" : ""
-                        } text-sm min-w-[140px]`}
-                        wrapped={true}
-                    />
-                    {customViewTabs}
-                    {subcollectionTabs}
-
-                </Tabs>
-            </div>
-=======
                     label={collection.singularName ?? collection.name}
                     disabled={!hasAdditionalViews}
                     onClick={() => {
                         onSideTabClick(-1);
                     }}
-                    sx={{
-                        display: !hasAdditionalViews ? "none" : undefined,
-                        fontSize: "0.875rem",
-                        minWidth: "140px"
-                    }}
+                    className={`${
+                        !hasAdditionalViews ? "hidden" : ""
+                    } text-sm min-w-[140px]`}
                     wrapped={true}
                 />
                 {customViewTabs}
                 {subcollectionTabs}
 
             </Tabs>
-        </Box>
+        </div>
 
     );
->>>>>>> 61e8a8c6
 
     return (
-        <Box
-            sx={{
-                display: "flex",
-                flexDirection: "column",
-                height: "100%",
-                width: "100%",
-                transition: "width 250ms ease-in-out"
-            }}>
+        <div
+            className="flex flex-col h-full w-full transition-width duration-250 ease-in-out">
             {
                 <>
 
-<<<<<<< HEAD
-        return (
-            <div
-                className="flex flex-col h-full w-full transition-width duration-250 ease-in-out">
-                {
-                    <>
-=======
                     {header}
->>>>>>> 61e8a8c6
 
                     <Divider/>
 
-                    <Box sx={{
-                        flexGrow: 1,
-                        height: "100%",
-                        width: `calc(${ADDITIONAL_TAB_WIDTH} + ${resolvedFormWidth})`,
-                        maxWidth: "100%",
-                        [`@media (max-width: ${resolvedFormWidth})`]: {
-                            width: resolvedFormWidth
-                        },
-                        display: "flex",
-                        overflow: "auto",
-                        flexDirection: "row"
-                    }}>
-
-<<<<<<< HEAD
+                    <div
+                        className="flex-grow h-full flex overflow-auto flex-row w-form xl:w-full"
+                        style={{
+                            // width: `calc(${ADDITIONAL_TAB_WIDTH} + ${resolvedFormWidth})`,
+                            // maxWidth: "100%",
+                            // [`@media (max-width: ${resolvedFormWidth})`]: {
+                            //     width: resolvedFormWidth
+                            // }
+                        }}>
+
                         <div
-                            className="flex-grow h-full flex overflow-auto flex-row w-form xl:w-full"
-                            style={{
-                                // width: `calc(${ADDITIONAL_TAB_WIDTH} + ${resolvedFormWidth})`,
-                                // maxWidth: "100%",
-                                // [`@media (max-width: ${resolvedFormWidth})`]: {
-                                //     width: resolvedFormWidth
-                                // }
-                            }}>
-
-                            <div
-                                role="tabpanel"
-                                hidden={!mainViewVisible}
-                                id={`form_${path}`}
-                                className={`w-full xl:w-[${resolvedFormWidth}] h-full overflow-auto`}>
-=======
-                        <Box sx={{
-                            position: "relative",
-                            maxWidth: "100%"
-                        }}>
-                            <Box
-                                role="tabpanel"
-                                hidden={!mainViewVisible}
-                                id={`form_${path}`}
-                                sx={{
-                                    width: resolvedFormWidth,
-                                    maxWidth: "100%",
-                                    height: "100%",
-                                    overflow: "auto",
-                                    [theme.breakpoints.down("sm")]: {
-                                        maxWidth: CONTAINER_FULL_WIDTH,
-                                        width: CONTAINER_FULL_WIDTH
-                                    }
-                                }}>
->>>>>>> 61e8a8c6
-
-                                {globalLoading
-                                    ? <CircularProgressCenter/>
-                                    : form}
-
-<<<<<<< HEAD
-                            </div>
-=======
-                            </Box>
-                        </Box>
->>>>>>> 61e8a8c6
+                            role="tabpanel"
+                            hidden={!mainViewVisible}
+                            id={`form_${path}`}
+                            className={`w-full xl:w-[${resolvedFormWidth}] h-full overflow-auto`}>
+
+                            {globalLoading
+                                ? <CircularProgressCenter/>
+                                : form}
+
+                        </div>
 
                         {customViewsView}
 
                         {subCollectionsViews}
 
-<<<<<<< HEAD
-                        </div>
-=======
-                    </Box>
->>>>>>> 61e8a8c6
+                    </div>
 
                 </>
             }
 
-<<<<<<< HEAD
-            </div>
-        );
-    },
-    equal
-)
-=======
-        </Box>
+        </div>
     );
-}
->>>>>>> 61e8a8c6
+}
import React, { MouseEventHandler, useCallback, useEffect, useState } from "react";
import { CollectionSize, Entity, EntityCollection, FilterValues } from "../../types";

import { EntityCollectionTable } from "./EntityCollectionTable";
import { EntityCollectionRowActions } from "./EntityCollectionTable/internal/EntityCollectionRowActions";
import {
    useAuthController,
    useDataSource,
    useFireCMSContext,
    useLargeLayout,
    useNavigationContext,
    useSideEntityController
} from "../../hooks";
import { ErrorView } from "./ErrorView";
import { Button, DialogActions, Typography } from "../../components";
import { useSideDialogContext } from "../SideDialogs";
import { canCreateEntity, fullPathToCollectionSegments } from "../util";
import { useSelectionController } from "./EntityCollectionView/EntityCollectionView";
import { useTableController } from "./EntityCollectionTable/useTableController";
<<<<<<< HEAD
import { isFilterCombinationValidForFirestore } from "./EntityCollectionView/isFilterCombinationValidForFirestore";
import { AddIcon } from "../../icons";
=======
>>>>>>> c67b8056

/**
 * @category Components
 */
export interface ReferenceSelectionInnerProps<M extends Record<string, any>> {

    /**
     * Allow multiple selection of values
     */
    multiselect?: boolean;

    /**
     * Entity collection config
     */
    collection?: EntityCollection<M>;

    /**
     * Absolute path of the collection.
     * May be not set if this hook is being used in a component and the path is
     * dynamic. If not set, the dialog won't open.
     */
    path: string;

    /**
     * If you are opening the dialog for the first time, you can select some
     * entity ids to be displayed first.
     */
    selectedEntityIds?: string[];

    /**
     * If `multiselect` is set to `false`, you will get the selected entity
     * in this callback.
     * @param entity
     * @callback
        */
    onSingleEntitySelected?(entity: Entity<any> | null): void;

    /**
     * If `multiselect` is set to `true`, you will get the selected entities
     * in this callback.
     * @param entities
     * @callback
        */
    onMultipleEntitiesSelected?(entities: Entity<any>[]): void;

    /**
     * Allow selection of entities that pass the given filter only.
     */
    forceFilter?: FilterValues<string>;

    /**
     * Use this description to indicate the user what to do in this dialog.
     */
    description?: React.ReactNode;

    /**
     * Maximum number of entities that can be selected.
     */
    maxSelection?: number;

}

/**
 * This component allows to select entities from a given collection.
 * You probably want to open this dialog as a side view using {@link useReferenceDialog}
 * @category Components
 */
export function ReferenceSelectionInner<M extends Record<string, any>>(
    {
        onSingleEntitySelected,
        onMultipleEntitiesSelected,
        multiselect,
        collection,
        path: pathInput,
        selectedEntityIds,
        description,
        forceFilter,
        maxSelection
    }: ReferenceSelectionInnerProps<M>) {

    const sideDialogContext = useSideDialogContext();
    const sideEntityController = useSideEntityController();
    const navigation = useNavigationContext();
    const context = useFireCMSContext();

    const fullPath = navigation.resolveAliasesFrom(pathInput);

    const dataSource = useDataSource();

    const [entitiesDisplayedFirst, setEntitiesDisplayedFirst] = useState<Entity<any>[]>([]);

    const selectionController = useSelectionController();

    /**
     * Fetch initially selected ids
     */
    useEffect(() => {
        let unmounted = false;
        if (selectedEntityIds && collection) {
            Promise.all(
                selectedEntityIds.map((entityId) =>
                    dataSource.fetchEntity({
                        path: fullPath,
                        entityId,
                        collection
                    })))
                .then((entities) => {
                    if (!unmounted) {
                        const result = entities.filter(e => e !== undefined) as Entity<any>[];
                        selectionController.setSelectedEntities(result);
                        setEntitiesDisplayedFirst(result);
                    }
                });
        } else {
            selectionController.setSelectedEntities([]);
            setEntitiesDisplayedFirst([]);
        }
        return () => {
            unmounted = true;
        };
    }, [dataSource, fullPath, selectedEntityIds, collection, selectionController.setSelectedEntities]);

    const onClear = useCallback(() => {
        context.onAnalyticsEvent?.("reference_selection_clear", {
            path: fullPath
        });
        selectionController.setSelectedEntities([]);
        if (!multiselect && onSingleEntitySelected) {
            onSingleEntitySelected(null);
        } else if (onMultipleEntitiesSelected) {
            onMultipleEntitiesSelected([]);
        }
    }, [multiselect, onMultipleEntitiesSelected, onSingleEntitySelected]);

    const toggleEntitySelection = useCallback((entity: Entity<any>) => {
        let newValue;
        const selectedEntities = selectionController.selectedEntities;

        context.onAnalyticsEvent?.("reference_selection_toggle", {
            path: fullPath,
            entityId: entity.id
        });
        if (selectedEntities) {

            if (selectedEntities.map((e) => e.id).indexOf(entity.id) > -1) {
                newValue = selectedEntities.filter((item: Entity<any>) => item.id !== entity.id);
            } else {
                if (maxSelection && selectedEntities.length >= maxSelection)
                    return;
                newValue = [...selectedEntities, entity];
            }
            selectionController.setSelectedEntities(newValue);

            if (onMultipleEntitiesSelected)
                onMultipleEntitiesSelected(newValue);
        }
    }, [onMultipleEntitiesSelected, selectionController.selectedEntities]);

    const onEntityClick = useCallback((entity: Entity<any>) => {

        if (!multiselect && onSingleEntitySelected) {
            context.onAnalyticsEvent?.("reference_selected_single", {
                path: fullPath,
                entityId: entity.id
            });
            onSingleEntitySelected(entity);
            sideDialogContext.close(false);
        } else {
            toggleEntitySelection(entity);
        }
    }, [sideDialogContext, multiselect, onSingleEntitySelected, toggleEntitySelection]);

    // create a new entity from within the reference dialog
    const onNewClick = useCallback(() => {
            context.onAnalyticsEvent?.("reference_selection_new_entity", {
                path: fullPath
            });
            sideEntityController.open({
                path: fullPath,
                collection,
                updateUrl: true,
                onUpdate: ({ entity }) => {
                    setEntitiesDisplayedFirst([entity, ...entitiesDisplayedFirst]);
                    onEntityClick(entity);
                },
                closeOnSave: true
            });
        },
        [sideEntityController, fullPath, collection, entitiesDisplayedFirst, onEntityClick]);

    const tableRowActionsBuilder = useCallback(({
                                                    entity,
                                                    size,
                                                    width,
                                                    frozen
                                                }: {
        entity: Entity<any>,
        size: CollectionSize,
        width: number,
        frozen?: boolean
    }) => {
        const selectedEntities = selectionController.selectedEntities;
        const isSelected = selectedEntities && selectedEntities.map(e => e.id).indexOf(entity.id) > -1;
        return <EntityCollectionRowActions
            width={width}
            frozen={frozen}
            entity={entity}
            size={size}
            isSelected={isSelected}
            selectionEnabled={multiselect}
            toggleEntitySelection={toggleEntitySelection}
            hideId={collection?.hideIdFromCollection}
        />;

    }, [multiselect, selectionController.selectedEntities, toggleEntitySelection, collection?.hideIdFromCollection]);

    const onDone = useCallback((event: React.SyntheticEvent) => {
        event.stopPropagation();
        sideDialogContext.close(false);
    }, [sideDialogContext]);

    if (!collection) {
        return <ErrorView
            error={"Could not find collection with id " + collection}/>
    }

    // eslint-disable-next-line react-hooks/rules-of-hooks
    const tableController = useTableController<M>({
        fullPath,
        collection,
        entitiesDisplayedFirst,
<<<<<<< HEAD
        isFilterCombinationValid: isFilterCombinationValidForFirestore,
        forceFilter
=======
        forceFilter,
>>>>>>> c67b8056
    });

    return (

        <div className="flex flex-col h-full">

            <div className="flex-grow">
                {entitiesDisplayedFirst &&
                    <EntityCollectionTable fullPath={fullPath}
                                           onEntityClick={onEntityClick}
                                           tableController={tableController}
                                           tableRowActionsBuilder={tableRowActionsBuilder}
                                           title={<Typography variant={"subtitle2"}>
                                               {collection.singularName ? `Select ${collection.singularName}` : `Select from ${collection.name}`}
                                           </Typography>}
                                           {...collection}
                                           forceFilter={forceFilter}
                                           inlineEditing={false}
                                           selectionController={selectionController}
                                           actions={<ReferenceDialogActions
                                               collection={collection}
                                               path={fullPath}
                                               onNewClick={onNewClick}
                                               onClear={onClear}/>
                                           }
                    />}
            </div>
            <DialogActions translucent={false}>
                {description &&
                    <Typography variant={"body2"}
                                className="flex-grow text-left">
                        {description}
                    </Typography>}
                <Button
                    onClick={onDone}
                    color="primary"
                    variant="filled">
                    Done
                </Button>
            </DialogActions>
        </div>

    );

}

function ReferenceDialogActions({
                                    collection,
                                    path,
                                    onClear,
                                    onNewClick
                                }: {
    collection: EntityCollection<any>,
    path: string,
    onClear: () => void,
    onNewClick: () => void
}) {

    const authController = useAuthController();

    const largeLayout = useLargeLayout();

    const onClick: MouseEventHandler<HTMLButtonElement> | undefined = onNewClick
        ? (e) => {
            e.preventDefault();
            onNewClick();
        }
        : undefined;
    const addButton = canCreateEntity(collection, authController, fullPathToCollectionSegments(path), null) &&
        onClick && (largeLayout
            ? <Button
                onClick={onClick}
                startIcon={<AddIcon/>}
                variant="outlined"
                color="primary">
                Add {collection.singularName ?? collection.name}
            </Button>
            : <Button
                onClick={onClick}
                size="medium"
                variant="outlined"
                color="primary"
            >
                <AddIcon/>
            </Button>);

    return (
        <>
            <Button onClick={onClear}
                    variant={"text"}
                    color="primary">
                Clear
            </Button>
            {addButton}
        </>
    );
}<|MERGE_RESOLUTION|>--- conflicted
+++ resolved
@@ -17,11 +17,7 @@
 import { canCreateEntity, fullPathToCollectionSegments } from "../util";
 import { useSelectionController } from "./EntityCollectionView/EntityCollectionView";
 import { useTableController } from "./EntityCollectionTable/useTableController";
-<<<<<<< HEAD
-import { isFilterCombinationValidForFirestore } from "./EntityCollectionView/isFilterCombinationValidForFirestore";
 import { AddIcon } from "../../icons";
-=======
->>>>>>> c67b8056
 
 /**
  * @category Components
@@ -253,12 +249,7 @@
         fullPath,
         collection,
         entitiesDisplayedFirst,
-<<<<<<< HEAD
-        isFilterCombinationValid: isFilterCombinationValidForFirestore,
         forceFilter
-=======
-        forceFilter,
->>>>>>> c67b8056
     });
 
     return (

import {
    CMSType,
    Entity,
    EntityReference,
    EntityStatus,
    EntityValues,
    Properties,
    PropertiesOrBuilders,
    Property,
    PropertyBuilder,
    PropertyOrBuilder,
    ResolvedProperties,
    ResolvedProperty
<<<<<<< HEAD
} from "../../models";
=======
} from "../../types";
import { setDateToMidnight } from "./dates";
>>>>>>> 1fea1e4c
import { DEFAULT_ONE_OF_TYPE, DEFAULT_ONE_OF_VALUE } from "./common";

export function isReadOnly(property: Property | ResolvedProperty): boolean {
    if (property.readOnly)
        return true;
    if (property.dataType === "date") {
        if (property.autoValue)
            return true;
    }
    if (property.dataType === "reference") {
        return !property.path;
    }
    return false;
}

export function isHidden(property: Property | ResolvedProperty): boolean {
    return typeof property.disabled === "object" && Boolean(property.disabled.hidden);
}

export function isPropertyBuilder<T extends CMSType, M extends Record<string, any>>(propertyOrBuilder?: PropertyOrBuilder<T, M> | Property<T> | ResolvedProperty<T>): propertyOrBuilder is PropertyBuilder<T, M> {
    return typeof propertyOrBuilder === "function";
}

export function getDefaultValuesFor<M extends Record<string, any>>(properties: PropertiesOrBuilders<M> | ResolvedProperties<M>): Partial<EntityValues<M>> {
    if (!properties) return {};
    return Object.entries(properties)
        .map(([key, property]) => {
            const value = getDefaultValueFor(property as Property);
            return value === undefined ? {} : { [key]: value };
        })
        .reduce((a, b) => ({ ...a, ...b }), {}) as EntityValues<M>;
}

function getDefaultValueFor(property: PropertyOrBuilder) {
    if (isPropertyBuilder(property)) return undefined;
    if (property.dataType === "map" && property.properties) {
        const defaultValuesFor = getDefaultValuesFor(property.properties as Properties);
        if (Object.keys(defaultValuesFor).length === 0) return undefined;
        return defaultValuesFor;
    } else {
        return property.defaultValue;
    }
}

/**
 * Update the automatic values in an entity before save
 * @category Datasource
 */
export function updateDateAutoValues<M extends Record<string, any>>({
                                                                        inputValues,
                                                                        properties,
                                                                        status,
                                                                        timestampNowValue,
                                                                        setDateToMidnight
                                                                    }:
                                                                        {
                                                                            inputValues: Partial<EntityValues<M>>,
                                                                            properties: ResolvedProperties<M>,
                                                                            status: EntityStatus,
                                                                            timestampNowValue: any,
                                                                            setDateToMidnight: (input?: any) => any | undefined
                                                                           }): EntityValues<M> {
    return traverseValuesProperties(
        inputValues,
        properties,
        (inputValue, property) => {
            if (property.dataType === "date") {
                let resultDate;
                if (status === "existing" && property.autoValue === "on_update") {
                    resultDate = timestampNowValue;
                } else if ((status === "new" || status === "copy") &&
                    (property.autoValue === "on_update" || property.autoValue === "on_create")) {
                    resultDate = timestampNowValue;
                } else {
                    resultDate = inputValue;
                }
                if (property.mode === "date")
                    resultDate = setDateToMidnight(resultDate);
                return resultDate;
            } else {
                return inputValue;
            }
        }
    );
}

/**
 * Add missing required fields, expected in the collection, to the values of an entity
 * @param values
 * @param properties
 * @category Datasource
 */
export function sanitizeData<M extends Record<string, any>>
(
    values: EntityValues<M>,
    properties: ResolvedProperties<M>
) {
    const result: any = values;
    Object.entries(properties)
        .forEach(([key, property]) => {
            if (values && values[key] !== undefined) result[key] = values[key];
            else if ((property as Property).validation?.required) result[key] = null;
        });
    return result;
}

export function getReferenceFrom(entity: Entity<any>): EntityReference {
    return new EntityReference(entity.id, entity.path);
}

export function traverseValuesProperties<M extends Record<string, any>>(
    inputValues: Partial<EntityValues<M>>,
    properties: ResolvedProperties<M>,
    operation: (value: any, property: Property) => any
): EntityValues<M> {
    const updatedValues = Object.entries(properties)
        .map(([key, property]) => {
            const inputValue = inputValues && (inputValues)[key];
            const updatedValue = traverseValueProperty(inputValue, property as Property, operation);
            if (updatedValue === undefined) return {};
            return ({ [key]: updatedValue });
        })
        .reduce((a, b) => ({ ...a, ...b }), {}) as EntityValues<M>;
    return { ...inputValues, ...updatedValues };
}

export function traverseValueProperty(inputValue: any,
                                      property: Property,
                                      operation: (value: any, property: Property) => any): any {

    let value;
    if (property.dataType === "map" && property.properties) {
        value = traverseValuesProperties(inputValue, property.properties as ResolvedProperties, operation);
    } else if (property.dataType === "array") {
        if (property.of && Array.isArray(inputValue)) {
            value = inputValue.map((e) => traverseValueProperty(e, property.of as Property, operation));
        } else if (property.oneOf && Array.isArray(inputValue)) {
            const typeField = property.oneOf?.typeField ?? DEFAULT_ONE_OF_TYPE;
            const valueField = property.oneOf?.valueField ?? DEFAULT_ONE_OF_VALUE;
            value = inputValue.map((e) => {
                if (e === null) return null;
                if (typeof e !== "object") return e;
                const type = e[typeField];
                const childProperty = property.oneOf?.properties[type];
                if (!type || !childProperty) return e;
                return {
                    [typeField]: type,
                    [valueField]: traverseValueProperty(e[valueField], childProperty, operation)
                };
            });
        } else {
            value = inputValue;
        }
    } else {
        value = operation(inputValue, property);
    }

    return value;
}<|MERGE_RESOLUTION|>--- conflicted
+++ resolved
@@ -11,12 +11,7 @@
     PropertyOrBuilder,
     ResolvedProperties,
     ResolvedProperty
-<<<<<<< HEAD
-} from "../../models";
-=======
 } from "../../types";
-import { setDateToMidnight } from "./dates";
->>>>>>> 1fea1e4c
 import { DEFAULT_ONE_OF_TYPE, DEFAULT_ONE_OF_VALUE } from "./common";
 
 export function isReadOnly(property: Property | ResolvedProperty): boolean {

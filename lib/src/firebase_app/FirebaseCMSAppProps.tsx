--- conflicted
+++ resolved
@@ -5,18 +5,11 @@
     AuthController,
     CMSView,
     CollectionOverrideHandler,
-<<<<<<< HEAD
-    EntityCollection,
+    EntityCollection, CollectionActionsProps,
     Locale,
     User
-} from "../models";
-import { FirestoreTextSearchController } from "./models/text_search";
-=======
-    EntityCollection, CollectionActionsProps,
-    Locale
 } from "../types";
 import { FirestoreTextSearchController } from "./types/text_search";
->>>>>>> 1fea1e4c
 import {
     Authenticator,
     FirebaseSignInOption,

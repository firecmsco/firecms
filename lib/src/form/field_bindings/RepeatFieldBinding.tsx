--- conflicted
+++ resolved
@@ -1,11 +1,6 @@
 import React, { useState } from "react";
 import { CMSType, FieldProps, ResolvedProperty } from "../../types";
-<<<<<<< HEAD
 import { FieldHelperText, FormikArrayContainer, LabelWithIcon } from "../components";
-=======
-import { FormControl, FormHelperText } from "@mui/material";
-import { FieldDescription, FormikArrayContainer, LabelWithIcon } from "../components";
->>>>>>> 61e8a8c6
 import { useClearRestoreValue } from "../../hooks";
 import { ExpandablePanel, getIconForProperty } from "../../core";
 import { PropertyFieldBinding } from "../PropertyFieldBinding";

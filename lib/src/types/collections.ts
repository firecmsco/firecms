import React, { Dispatch, SetStateAction } from "react";
import { Entity, EntityValues } from "./entities";
import { User } from "./user";
import { FireCMSContext } from "./firecms_context";
import { EntityCallbacks } from "./entity_callbacks";
import { Permissions, PermissionsBuilder } from "./permissions";
import { EnumValues, PropertiesOrBuilders } from "./properties";

/**
 * This interface represents a view that includes a collection of entities.
 * It can be in the root level of the configuration, defining the main
 * menu navigation. You can also find it as a subcollection of a different one.
 *
 * @category Models
 */
export interface EntityCollection<M extends Record<string, any> = any,
    AdditionalKey extends string = string,
    UserType extends User = User> {

    /**
     * Name of the collection, typically plural.
     * E.g. `Products`, `Blog`
     */
    name: string;

    /**
     * Singular name of an entry in this collection
     * E.g. `Product`, `Blog entry`
     */
    singularName?: string;

    /**
     * Optional description of this view. You can use Markdown.
     */
    description?: string;

    /**
     * Relative path of this view to its parent.
     * If this view is in the root the path is equal to the absolute one.
     * This path also determines the URL in FireCMS, unless an alias is specified
     */
    path: string;

    /**
     * You can set an alias that will be used internally instead of the `path`.
     * The `alias` value will be used to determine the URL of the collection,
     * while `path` will still be used in the datasource.
     * Note that you can use this value in reference properties too.
     */
    alias?: string;

    /**
     * Icon key to use in this collection.
     * You can use any of the icons in the MUI specs:
     * https://mui.com/material-ui/material-icons/
     * e.g. 'AccountTree' or 'Person'
     */
    icon?: string;

    /**
     * Optional field used to group top level navigation entries under a~
     * navigation view. If you set this value in a subcollection it has no
     * effect.
     */
    group?: string;

    /**
     * Set of properties that compose an entity
     */
    properties: PropertiesOrBuilders<M>;

    /**
     * Order in which the properties are displayed.
     * If you are specifying your collection as code, the order is the same as the
     * one you define in `properties`. Additional columns are added at the
     * end of the list, if the order is not specified.
     * You can use this prop to hide some properties from the table view.
     * Note that if you set this prop, other ways to hide fields, like
     * `hidden` in the property definition, will not work.
     */
    propertiesOrder?: Extract<keyof M | AdditionalKey, string>[];

    /**
     * If enabled, content is loaded in batches. If `false` all entities in the
     * collection are loaded.
     * You can specify a number to specify the pagination size (50 by default)
     * Defaults to `true`
     */
    pagination?: boolean | number;

    /**
     * Flag to indicate if a search bar should be displayed on top of
     * the collection table.
     */
    textSearchEnabled?: boolean;

    /**
     * Permissions the logged-in user can perform on this collection.
     * If not specified everything defaults to `true`.
     */
    permissions?: Permissions | PermissionsBuilder<EntityCollection<M>, UserType, M>;

    /**
     * Are the entities in this collection selectable. Defaults to true
     */
    selectionEnabled?: boolean;

    /**
     * Should the data in this collection view include an export button.
     * You can also set an `ExportConfig` configuration object to customize
     * the export and add additional values.
     * Defaults to `true`
     */
    exportable?: boolean | ExportConfig<UserType>;

    /**
     * You can add subcollections to your entity in the same way you define the root
     * collections. The collections added here will be displayed when opening
     * the side dialog of an entity.
     */
    subcollections?: EntityCollection<any, any>[];

    /**
     * This interface defines all the callbacks that can be used when an entity
     * is being created, updated or deleted.
     * Useful for adding your own logic or blocking the execution of the operation.
     */
    callbacks?: EntityCallbacks<M>;

    /**
     * Builder for rendering additional components such as buttons in the
     * collection toolbar
     */
    Actions?: React.ComponentType<CollectionActionsProps> | React.ComponentType<CollectionActionsProps>[];

    /**
     * Pass your own selection controller if you want to control selected
     * entities externally.
     * @see useSelectionController
     */
    selectionController?: SelectionController<M>;

    /**
     * If this property is not set, the property will be created by the
     * datasource.
     * You can set the value to true to allow the users to choose the ID.
     * You can also pass a set of values (as an EnumValues object) to allow them
     * to pick from only those.
     */
    customId?: boolean | EnumValues | "optional";

    /**
     * Force a filter in this view. If applied, the rest of the filters will
     * be disabled. Filters applied with this prop cannot be changed.
     * e.g. `forceFilter: { age: [">=", 18] }`
     */
    forceFilter?: FilterValues<Extract<keyof M, string>>;

    /**
     * Initial filters applied to the collection this collection is related to.
     * Defaults to none. Filters applied with this prop can be changed.
     * e.g. `initialFilter: { age: [">=", 18] }`
     */
    initialFilter?: FilterValues<Extract<keyof M, string>>; // setting FilterValues<M> can break defining collections by code

    /**
     * Default sort applied to this collection.
     * When setting this prop, entities will have a default order
     * applied in the collection.
     * e.g. `initialSort: ["order", "asc"]`
     */
    initialSort?: [Extract<keyof M, string>, "asc" | "desc"];

    /**
     * Array of builders for rendering additional panels in an entity view.
     * Useful if you need to render custom views
     */
    views?: EntityCustomView<M>[];

    /**
     * You can add additional fields to the collection view by implementing
     * an additional field delegate.
     */
    additionalFields?: AdditionalFieldDelegate<M, AdditionalKey, UserType>[];

    /**
     * DEPRECATED: Use `additionalFields` instead
     *
     * This prop will be removed in the final version
     *
     * You can add additional fields to the collection view by implementing
     * an additional field delegate.
     */
    additionalColumns?: AdditionalFieldDelegate<M, AdditionalKey, UserType>[];

    /**
     * Default size of the rendered collection
     */
    defaultSize?: CollectionSize;

    /**
     * Can the elements in this collection be edited inline in the collection
     * view. If this flag is set to false but `permissions.edit` is `true`, entities
     * can still be edited in the side panel
     */
    inlineEditing?: boolean;

    /**
     * If you need to filter/sort by multiple properties in this
     * collection, you can define the supported filter combinations here.
     * In the case of Firestore, you need to create special indexes in the console to
     * support filtering/sorting by more than one property. You can then
     * specify here the indexes created.
     */
    filterCombinations?: FilterCombination<Extract<keyof M, string>>[];

    /**
     * Should this collection be hidden from the main navigation panel, if
     * it is at the root level, or in the entity side panel if it's a
     * subcollection.
     * It will still be accessible if you reach the specified path.
     * You can also use this collection as a reference target.
     */
    hideFromNavigation?: boolean;

    /**
<<<<<<< HEAD
     * If you want to open custom views or subcollections by default when opening the edit
     * view of an entity, you can specify the path to the view here.
     * The path is relative to the current collection. For example if you have a collection
     * that has a custom view as well as a subcollection that refers to another entity, you can
     * either specify the path to the custom view or the path to the subcollection.
     */
    defaultAdditionalView?: string;

=======
     * Should the ID of this collection be hidden from the form view.
     */
    hideIdFromForm?: boolean;

    /**
     * Should the ID of this collection be hidden from the grid view.
     */
    hideIdFromCollection?: boolean;
>>>>>>> 2e0f80bc
}

/**
 * Parameter passed to the `Actions` prop in the collection configuration.
 * Note that actions are rendered in the collection toolbar, as well
 * as in the home page card.
 * If you don't want to render the actions in the home page card, you can
 * return `null` if mode is `home`.
 *
 * @category Models
 */
export interface CollectionActionsProps<M extends Record<string, any> = any, UserType extends User = User, EC extends EntityCollection<M> = EntityCollection<M>> {
    /**
     * Collection path of this entity. This is the full path, like
     * `users/1234/addresses`
     */
    path: string;

    /**
     * The collection configuration
     */
    collection: EC;

    /**
     * Use this controller to get the selected entities and to update the
     * selected entities state.
     */
    selectionController: SelectionController<M>;

    /**
     * Entities that are currently loaded in the collection view.
     * Note that this is not the full list of entities, but only the ones
     * currently loaded in the collection view.
     */
    loadedEntities: Entity<M>[];

    /**
     * Context of the app status
     */
    context: FireCMSContext<UserType>;

}

/**
 * Use this controller to retrieve the selected entities or modify them in
 * an {@link EntityCollection}
 * If you want to pass a `SelectionController` to
 * @category Models
 */
export type SelectionController<M extends Record<string, any> = any> = {
    selectedEntities: Entity<M>[];
    setSelectedEntities: Dispatch<SetStateAction<Entity<M>[]>>;
    isEntitySelected: (entity: Entity<M>) => boolean;
    toggleEntitySelection: (entity: Entity<M>) => void;
}

/**
 * Filter conditions in a `Query.where()` clause are specified using the
 * strings '<', '<=', '==', '>=', '>', 'array-contains', 'in', and 'array-contains-any'.
 * @category Models
 */
export type WhereFilterOp =
    | "<"
    | "<="
    | "=="
    | "!="
    | ">="
    | ">"
    | "array-contains"
    | "in"
    | "not-in"
    | "array-contains-any";

/**
 * Used to define filters applied in collections
 * @category Models
 */
export type FilterValues<Key extends string> =
    Partial<Record<Key, [WhereFilterOp, any]>>;

/**
 * You can use this configuration to add additional fields to the data
 * exports
 * @category Models
 */
export interface ExportConfig<UserType extends User = User> {
    additionalFields: ExportMappingFunction<UserType> []
}

/**
 * @category Models
 */
export interface ExportMappingFunction<UserType extends User = User> {
    key: string;
    builder: ({
                  entity,
                  context
              }: { entity: Entity<any>, context: FireCMSContext<UserType> }) => Promise<string> | string;
}

/**
 * Used to indicate valid filter combinations (e.g. created in Firestore)
 * If the user selects a specific filter/sort combination, the CMS checks if it's
 * valid, otherwise it reverts to the simpler valid case
 * @category Models
 */
export type FilterCombination<Key extends string> = Partial<Record<Key, "asc" | "desc">>;

/**
 * Sizes in which a collection can be rendered
 * @category Models
 */
export type CollectionSize = "xs" | "s" | "m" | "l" | "xl";

/**
 * DEPRECATED: Use `AdditionalFieldDelegate` instead
 */
export type AdditionalColumnDelegate = AdditionalFieldDelegate;

export type AdditionalFieldDelegateProps<M extends Record<string, any> = any, UserType extends User = User> = { entity: Entity<M>, context: FireCMSContext<UserType> };

/**
 * Use this interface for adding additional fields to entity collection views.
 * If you need to do some async loading you can use {@link AsyncPreviewComponent}
 * @category Models
 */
export interface AdditionalFieldDelegate<M extends Record<string, any> = any,
    AdditionalKey extends string = string,
    UserType extends User = User> {

    /**
     * ID of this column. You can use this id in the `properties` field of the
     * collection in any order you want
     */
    id: AdditionalKey;

    /**
     * Header of this column
     */
    name: string;

    /**
     * Width of the generated column in pixels
     */
    width?: number;

    /**
     * DEPRECATED: Use `Builder` instead
     * Builder for the content of the cell for this column
     */
    builder?: React.ComponentType<AdditionalFieldDelegateProps<M, UserType>>;

    /**
     * Builder for the content of the cell for this column
     */
    Builder?: React.ComponentType<AdditionalFieldDelegateProps<M, UserType>>;

    /**
     * If this column needs to update dynamically based on other properties,
     * you can define an array of keys as strings with the
     * `dependencies` prop.
     * e.g. ["name", "surname"]
     * This is a performance optimization, if you don't define dependencies
     * it will be updated in every render.
     */
    dependencies?: Extract<keyof M, string>[];
}

/**
 * You can use this builder to render a custom panel in the entity detail view.
 * It gets rendered as a tab.
 * @category Models
 */
export type EntityCustomView<M extends Record<string, any> = any> =
    {
        path: string,
        name: string,
        builder: (params: EntityCustomViewParams<M>) => React.ReactNode
    }

/**
 * Parameters passed to the builder in charge of rendering a custom panel for
 * an entity view.
 * @category Models
 */
export interface EntityCustomViewParams<M extends Record<string, any> = any> {

    /**
     * collection used by this entity
     */
    collection: EntityCollection<M>;

    /**
     * Entity that this view refers to. It can be undefined if the entity is new
     */
    entity?: Entity<M>;

    /**
     * Modified values in the form that have not been saved yet.
     * If the entity is not new and the values are not modified, these values
     * are the same as in `entity`
     */
    modifiedValues?: EntityValues<M>;
}

export type InferCollectionType<S extends EntityCollection> = S extends EntityCollection<infer M> ? M : never;<|MERGE_RESOLUTION|>--- conflicted
+++ resolved
@@ -224,7 +224,6 @@
     hideFromNavigation?: boolean;
 
     /**
-<<<<<<< HEAD
      * If you want to open custom views or subcollections by default when opening the edit
      * view of an entity, you can specify the path to the view here.
      * The path is relative to the current collection. For example if you have a collection
@@ -233,7 +232,7 @@
      */
     defaultAdditionalView?: string;
 
-=======
+    /**
      * Should the ID of this collection be hidden from the form view.
      */
     hideIdFromForm?: boolean;
@@ -242,7 +241,7 @@
      * Should the ID of this collection be hidden from the grid view.
      */
     hideIdFromCollection?: boolean;
->>>>>>> 2e0f80bc
+
 }
 
 /**

--- conflicted
+++ resolved
@@ -211,8 +211,6 @@
      * Count the number of entities in a collection
      */
     countEntities<M extends Record<string, any> = any>(props: FetchCollectionProps<M>): Promise<number>;
-<<<<<<< HEAD
-=======
 
     /**
      * Check if the given filter combination is valid
@@ -224,5 +222,4 @@
         filterValues: FilterValues<any>,
         sortBy?: [string, "asc" | "desc"]
     }): boolean;
->>>>>>> c67b8056
 }